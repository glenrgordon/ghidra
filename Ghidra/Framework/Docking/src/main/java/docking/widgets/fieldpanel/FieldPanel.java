/* ###
 * IP: GHIDRA
 *
 * Licensed under the Apache License, Version 2.0 (the "License");
 * you may not use this file except in compliance with the License.
 * You may obtain a copy of the License at
 * 
 *      http://www.apache.org/licenses/LICENSE-2.0
 * 
 * Unless required by applicable law or agreed to in writing, software
 * distributed under the License is distributed on an "AS IS" BASIS,
 * WITHOUT WARRANTIES OR CONDITIONS OF ANY KIND, either express or implied.
 * See the License for the specific language governing permissions and
 * limitations under the License.
 */
package docking.widgets.fieldpanel;

import static docking.widgets.EventTrigger.*;

import java.awt.*;
import java.awt.event.*;
import java.math.BigInteger;
import java.util.*;
import java.util.List;

import javax.accessibility.*;
import javax.swing.*;
import javax.swing.Timer;
import javax.swing.event.ChangeEvent;
import javax.swing.event.ChangeListener;
import javax.swing.text.AttributeSet;

import docking.DockingUtils;
import docking.util.GraphicsUtils;
import docking.widgets.CursorPosition;
import docking.widgets.EventTrigger;
import docking.widgets.fieldpanel.field.Field;
import docking.widgets.fieldpanel.field.TextField;
import docking.widgets.fieldpanel.internal.*;
import docking.widgets.fieldpanel.internal.PaintContext;
import docking.widgets.fieldpanel.listener.*;
import docking.widgets.fieldpanel.support.*;
import docking.widgets.indexedscrollpane.IndexScrollListener;
import docking.widgets.indexedscrollpane.IndexedScrollable;
import ghidra.util.Msg;
import ghidra.util.SystemUtilities;

public class FieldPanel extends JPanel
		implements IndexedScrollable, LayoutModelListener, ChangeListener {
	public static final int MOUSEWHEEL_LINES_TO_SCROLL = 3;

	private LayoutModel model;

	private boolean repaintPosted;
	private boolean inFocus;

	protected BackgroundColorModel backgroundColorModel =
		new DefaultBackgroundColorModel(Color.WHITE);
	protected PaintContext paintContext = new PaintContext();

	private AnchoredLayoutHandler layoutHandler;
	private CursorHandler cursorHandler = new CursorHandler();
	private MouseHandler mouseHandler = new MouseHandler();
	private KeyHandler keyHandler = new KeyHandler();
	private HoverHandler hoverHandler;
	private SelectionHandler selectionHandler = new SelectionHandler();
	private boolean horizontalScrollingEnabled = true;

	private FieldLocation cursorPosition = new FieldLocation();
	private FieldSelection selection = new FieldSelection();
	private FieldSelection highlight = new FieldSelection();

	private List<IndexScrollListener> listeners = new ArrayList<>();
	private List<FieldMouseListener> fieldMouseListeners = new ArrayList<>();
	private List<FieldInputListener> inputListeners = new ArrayList<>();
	private List<FieldLocationListener> cursorListeners = new ArrayList<>();
	private List<LayoutListener> layoutListeners = new ArrayList<>();
	private List<ViewListener> viewListeners = new ArrayList<>();
	private List<FieldSelectionListener> selectionListeners = new ArrayList<>();
	private List<FieldSelectionListener> highlightListeners = new ArrayList<>();
	private List<FieldSelectionListener> liveSelectionListeners = new ArrayList<>();
	private List<AnchoredLayout> layouts = new ArrayList<>();

	private int currentViewXpos;

	private JViewport viewport;

	public FieldPanel(LayoutModel model) {
		this.model = model;
		model.addLayoutModelListener(this);
		layoutHandler = new AnchoredLayoutHandler(model, getHeight());
		layouts = layoutHandler.positionLayoutsAroundAnchor(BigInteger.ZERO, 0);

		addKeyListener(new FieldPanelKeyAdapter());
		addMouseListener(new FieldPanelMouseAdapter());
		addMouseMotionListener(new FieldPanelMouseMotionAdapter());
		addMouseWheelListener(new BigFieldPanelMouseWheelListener());
		addFocusListener(new FieldPanelFocusListener());

		setDoubleBuffered(false);
		setFocusable(true);

		hoverHandler = new HoverHandler(this);
	}

	@Override
	public void showIndex(BigInteger layoutIndex, int verticalOffset) {
		if (model.getNumIndexes().equals(BigInteger.ZERO)) {
			return;
		}
		if (!layouts.isEmpty()) {
			AnchoredLayout layout = layouts.get(0);
			if (layout.getIndex().equals(layoutIndex) && layout.getYPos() == verticalOffset) {
				return;
			}
		}
		layouts = layoutHandler.positionLayoutsAroundAnchor(layoutIndex, verticalOffset);
		notifyScrollListenerViewChangedAndRepaint();
	}

	public void scrollView(int viewAmount) {
		layouts = layoutHandler.shiftView(viewAmount);
		notifyScrollListenerViewChangedAndRepaint();
	}

	public void scrollTo(FieldLocation fieldLocation) {
		doScrollTo(fieldLocation);
	}

	public void center(FieldLocation location) {
		int offset = getOffset(location);
		scrollView(offset - getHeight() / 2);
		repaint();
	}

	/**
	 * Makes sure the location is completely visible on the screen. If it already is visible, this
	 * routine will do nothing. If the location is above the screen (at an index less than the first
	 * line on the screen), the view will be scrolled such that the location will appear at the top
	 * of the screen. If the location is below the screen, the view will be scrolled such that the
	 * location will appear at the bottom the screen. The layouts[] array will be updated to reflect
	 * the current view.
	 */
	private void doScrollTo(FieldLocation location) {
		if (layouts.isEmpty()) {
			return;
		}
		BigInteger locationIndex = location.getIndex();
		if (layouts.get(0).getIndex().compareTo(locationIndex) > 0) {
			showIndex(locationIndex, 0);
		}
		else if (layouts.get(layouts.size() - 1).getIndex().compareTo(locationIndex) < 0) {
			showIndex(locationIndex, getHeight() - 1);
		}

		AnchoredLayout layout = findLayoutOnScreen(locationIndex);

		if (layout == null) {
			layout = findClosestLayoutOnScreen(locationIndex);
			if (layout == null) {
				return;
			}
			locationIndex = layout.getIndex();
			location.setIndex(locationIndex);
		}

		Rectangle locationRect =
			layout.getCursorRect(location.fieldNum, location.row, location.col);

		JViewport vp = getViewport();
		if (vp != null) {
			// translate cursor rectangle to views coordinate system. (normally this has
			// no effect except when the view consists of a panel containing multiple field
			// panels, i.e. byte viewer)
			Rectangle r =
				SwingUtilities.convertRectangle(FieldPanel.this, locationRect, getParent());
			locationRect.x = r.x;
			// Unusual Code Alert!:
			// We are artificially making the cursor bigger here so that we will have padding
			// in the left and right edges of the screen as the user cursors around (4226).
			locationRect.x = Math.max(0, locationRect.x - 15);
			locationRect.width += 30;

			Rectangle viewRect = vp.getViewRect();
			if (viewRect.width > 0 && viewRect.height > 0) {
				if (locationRect.x < viewRect.x) {
					vp.setViewPosition(new Point(locationRect.x, viewRect.y));
				}
				else if (locationRect.x + locationRect.width > viewRect.x + viewRect.width) {
					vp.setViewPosition(new Point(
						locationRect.x + locationRect.width - viewRect.width, viewRect.y));
				}
			}
		}

		if (locationRect.y < 0) {
			scrollView(locationRect.y);
		}
		else if (locationRect.y + locationRect.height > getHeight()) {
			scrollView(locationRect.y + locationRect.height - getHeight());
		}
	}

	@Override
	public void scrollLineDown() {
		layouts = layoutHandler.shiftViewDownOneRow();
		notifyScrollListenerViewChangedAndRepaint();
	}

	@Override
	public void scrollLineUp() {
		layouts = layoutHandler.shiftViewUpOneRow();
		notifyScrollListenerViewChangedAndRepaint();
	}

	@Override
	public void scrollPageDown() {
		layouts = layoutHandler.shiftViewDownOnePage();
		notifyScrollListenerViewChangedAndRepaint();
	}

	@Override
	public void scrollPageUp() {
		layouts = layoutHandler.shiftViewUpOnePage();
		notifyScrollListenerViewChangedAndRepaint();
	}

	public void pageUp() {
		doPageUp(EventTrigger.API_CALL);
	}

	public void pageDown() {
		doPageDown(EventTrigger.API_CALL);
	}

	@Override
	public int getHeight(BigInteger index) {
		Layout layout = model.getLayout(index);
		return layout == null ? 0 : layout.getHeight();
	}

	@Override
	public BigInteger getIndexAfter(BigInteger index) {
		return model.getIndexAfter(index);
	}

	@Override
	public BigInteger getIndexBefore(BigInteger index) {
		return model.getIndexBefore(index);
	}

	@Override
	public BigInteger getIndexCount() {
		return model.getNumIndexes();
	}

	@Override
	public boolean isUniformIndex() {
		return model.isUniform();
	}

	public void cursorUp() {
		cursorHandler.doCursorUp(EventTrigger.API_CALL);
	}

	public void cursorDown() {
		cursorHandler.doCursorDown(EventTrigger.API_CALL);
	}

	public void cursorLeft() {
		cursorHandler.doCursorLeft(EventTrigger.API_CALL);
	}

	public void cursorRight() {
		cursorHandler.doCursorRight(EventTrigger.API_CALL);
	}

	/**
	 * Moves the cursor to the beginning of the line.
	 */
	public void cursorHome() {
		cursorHandler.doCursorHome(EventTrigger.API_CALL);
	}

	public void cursorTopOfFile() {
		doTopOfFile(EventTrigger.API_CALL);
	}

	public void cursorBottomOfFile() {
		doEndOfFile(EventTrigger.API_CALL);
	}

	/**
	 * Moves the cursor to the end of the line.
	 */
	public void cursorEnd() {
		cursorHandler.doCursorEnd(EventTrigger.API_CALL);
	}

	public List<AnchoredLayout> getVisibleLayouts() {
		return new ArrayList<>(layouts);
	}

	/**
	 * Returns true if the given field location is rendered on the screen; false if scrolled
	 * offscreen
	 * 
	 * @param location the location to check
	 * @return true if the location is on the screen
	 */
	public boolean isLocationVisible(FieldLocation location) {
		if (location == null) {
			return false;
		}

		BigInteger locationIndex = location.getIndex();
		for (AnchoredLayout layout : layouts) {
			if (layout.getIndex().equals(locationIndex)) {
				return true;
			}
		}
		return false;
	}

	/**
	 * Returns the first visible layout or null if there are no visible layouts
	 * 
	 * @return the first visible layout
	 */
	public AnchoredLayout getVisibleStartLayout() {
		if (layouts.isEmpty()) {
			return null;
		}
		return layouts.get(0);
	}

	/**
	 * Returns the last visible layout or null if there are no visible layouts
	 * 
	 * @return the last visible layout
	 */
	public AnchoredLayout getVisibleEndLayout() {
		if (layouts.isEmpty()) {
			return null;
		}
		return layouts.get(layouts.size() - 1);
	}

	@Override
	public void repaint() {
		repaintPosted = true;
		super.repaint();
	}

	@Override
	public Dimension getPreferredSize() {
		if (viewport == null) {
			viewport = getViewport();
			if (viewport != null) {
				viewport.addChangeListener(this);
			}
		}
		return model.getPreferredViewSize();
	}

	@Override
	public void stateChanged(ChangeEvent e) {
		Point viewPosition = viewport.getViewPosition();
		if (viewPosition.x != currentViewXpos) {
			currentViewXpos = viewPosition.x;
			notifyViewChanged();
		}
	}

	@Override
	public void setBounds(int x, int y, int width, int height) {
		boolean heightChanged = height != getHeight();
		super.setBounds(x, y, width, height);
		if (heightChanged) {
			layouts = layoutHandler.setViewHeight(height);
			notifyScrollListenerViewChangedAndRepaint();
		}
	}

	public void setBlinkCursor(Boolean blinkCursor) {
		cursorHandler.setBlinkCursor(blinkCursor);
	}

	public void enableSelection(boolean b) {
		selectionHandler.enableSelection(b);
	}

	public void setHorizontalScrollingEnabled(boolean enabled) {
		horizontalScrollingEnabled = enabled;
	}

	/**
	 * Returns the default background color.
	 * @return the default background color.
	 * @see #getBackground()
	 */
	public Color getBackgroundColor() {
		return backgroundColorModel.getDefaultBackgroundColor();
	}

	@Override
	public Color getBackground() {
		if (backgroundColorModel != null) {
			return backgroundColorModel.getDefaultBackgroundColor();
		}
		return super.getBackground();
	}

	/**
	 * Sets the default background color
	 *
	 * @param c the color to use for the background.
	 */
	public void setBackgroundColor(Color c) {
		backgroundColorModel.setDefaultBackgroundColor(c);
		paintContext.setDefaultBackgroundColor(c);
	}

	public Color getBackgroundColor(BigInteger index) {
		return backgroundColorModel.getBackgroundColor(index);
	}

	public void setBackgroundColorModel(BackgroundColorModel model) {
		Color currentDefault = backgroundColorModel.getDefaultBackgroundColor();
		if (model == null) {
			model = new DefaultBackgroundColorModel(currentDefault);
		}
		backgroundColorModel = model;
		backgroundColorModel.setDefaultBackgroundColor(currentDefault);
	}

	/**
	 *
	 * Returns the foreground color.
	 * @return the foreground color.
	 */
	public Color getForegroundColor() {
		return paintContext.getForeground();
	}

	/**
	 * Returns the color used as the background for selected items.
	 * @return the color used as the background for selected items.
	 */
	public Color getSelectionColor() {
		return paintContext.getSelectionColor();
	}

	/**
	 * Returns the color color used as the background for highlighted items.
	 * @return the color color used as the background for highlighted items.
	 */
	public Color getHighlightColor() {
		return paintContext.getHighlightColor();
	}

	/**
	 * Returns the cursor color when this field panel is focused.
	 * @return the cursor color when this field panel is focused.
	 */
	public Color getFocusedCursorColor() {
		return paintContext.getFocusedCursorColor();
	}

	/**
	 * Returns the cursor color when this field panel is not focused.
	 * @return the cursor color when this field panel is not focused.
	 */
	public Color getNonFocusCursorColor() {
		return paintContext.getNotFocusedCursorColor();
	}

	public boolean isFocused() {
		return inFocus;
	}

	/**
	 * Cleans up resources when this FieldPanel is no longer needed.
	 */
	public void dispose() {
		mouseHandler.dispose();
		cursorHandler.dispose();

		listeners.clear();
		fieldMouseListeners.clear();
		inputListeners.clear();
		cursorListeners.clear();
		layoutListeners.clear();
		viewListeners.clear();
		selectionListeners.clear();
		highlightListeners.clear();
		layouts.clear();
	}

	/**
	 * Returns the point in pixels of where the cursor is located.
	 * @return the point in pixels of where the cursor is located.
	 */
	public Point getCursorPoint() {
		Rectangle bounds = getCursorBounds();
		if (bounds == null) {
			return new Point(0, 0);
		}
		return bounds.getLocation();
	}

	public Rectangle getCursorBounds() {
		AnchoredLayout layout = findLayoutOnScreen(cursorPosition.getIndex());
		if (layout == null) {
			return null;
		}
		return layout.getCursorRect(cursorPosition.fieldNum, cursorPosition.row,
			cursorPosition.col);
	}

	public FieldLocation getCursorLocation() {
		return new FieldLocation(cursorPosition);
	}

	public Field getCurrentField() {
		return cursorHandler.getCurrentField();
	}

	@Override
	public void addIndexScrollListener(IndexScrollListener listener) {
		listeners.add(listener);
	}

	@Override
	public void removeIndexScrollListener(IndexScrollListener listener) {
		listeners.remove(listener);
	}

	public void addFieldSelectionListener(FieldSelectionListener listener) {
		selectionListeners.add(listener);
	}

	public void removeFieldSelectionListener(FieldSelectionListener listener) {
		selectionListeners.remove(listener);
	}

	/**
	 * Adds a selection listener that will be notified while the selection is being created
	 * @param listener the listener to be notified
	 */
	public void addLiveFieldSelectionListener(FieldSelectionListener listener) {
		liveSelectionListeners.add(listener);
	}

	/**
	 * Removes the selection listener from being notified when the selection is being created
	 * @param listener the listener to be removed from being notified
	 */
	public void removeLiveFieldSelectionListener(FieldSelectionListener listener) {
		liveSelectionListeners.remove(listener);
	}

	public void addHighlightListener(FieldSelectionListener listener) {
		selectionListeners.add(listener);
	}

	public void removeHighlightListener(FieldSelectionListener listener) {
		selectionListeners.remove(listener);
	}

	public void addFieldMouseListener(FieldMouseListener listener) {
		fieldMouseListeners.add(listener);
	}

	public void removeFieldMouseListener(FieldMouseListener listener) {
		fieldMouseListeners.remove(listener);
	}

	public void addFieldInputListener(FieldInputListener listener) {
		inputListeners.add(listener);
	}

	public void removeFieldInputListener(FieldInputListener listener) {
		inputListeners.remove(listener);
	}

	public void addFieldLocationListener(FieldLocationListener listener) {
		cursorListeners.add(listener);
	}

	public void removeFieldLocationListener(FieldLocationListener listener) {
		cursorListeners.remove(listener);
	}

	public void addLayoutListener(LayoutListener listener) {
		layoutListeners.add(listener);
	}

	public void removeLayoutListener(LayoutListener listener) {
		layoutListeners.remove(listener);
	}

	public void addViewListener(ViewListener listener) {
		viewListeners.add(listener);
	}

	public void removeViewListener(ViewListener listener) {
		viewListeners.remove(listener);
	}

	/**
	 * Add a new hover provider to be managed.
	 *
	 * @param hoverProvider the new hover provider to be managed.
	 */
	public void setHoverProvider(HoverProvider hoverProvider) {
		hoverHandler.setHoverProvider(hoverProvider);
	}

	/**
	 * Returns the class responsible for triggering popups for this field panel.
	 * 
	 * @return the hover handler.
	 */
	public HoverHandler getHoverHandler() {
		return hoverHandler;
	}

	/**
	 * Returns the Field at the given x,y coordinates. Note the x,y must currently be visible on the
	 * screen or else this method will return null.
	 *
	 * @param x the x mouse coordinate in the component.
	 * @param y the y mouse coordinate in the component.
	 * @param loc will be filled in with the FieldLocation for the given point. Values will be
	 *            undefined if the Field return value is null.
	 * @return Field the Field object the point is over.
	 */
	public Field getFieldAt(int x, int y, FieldLocation loc) {
		Layout layout = findLayoutAt(y);
		if (layout == null) {
			return null;
		}
		layout.setCursor(loc, x, y);
		return layout.getField(loc.fieldNum);
	}

	/**
	 * Clears the selection;
	 */
	public void clearSelection() {
		if (selection.getNumRanges() > 0) {
			selection.clear();
			repaint();
			notifySelectionChanged(EventTrigger.API_CALL);
		}
	}

	/**
	 * Clears the marked area highlight;
	 */
	public void clearHighlight() {
		if (highlight.getNumRanges() > 0) {
			highlight.clear();
			repaint();
			notifyHighlightChanged();
		}
	}

	/**
	 * Sets the cursor color for when this component has focus.
	 *
	 * @param color Color to use for the cursor when this component has keyboard focus.
	 */
	public void setFocusedCursorColor(Color color) {
		paintContext.setFocusedCursorColor(color);
		if (inFocus) {
			paintContext.setCursorFocused(inFocus);
			repaint();
		}
	}

	/**
	 * Sets the cursor color for when this component does not have focus.
	 *
	 * @param color Color to use for the cursor when this component does not have keyboard focus.
	 */
	public void setNonFocusCursorColor(Color color) {
		paintContext.setNotFocusedCursorColor(color);
		if (!inFocus) {
			paintContext.setCursorFocused(inFocus);
			repaint();
		}
	}

	/**
	 * Returns the current selection.
	 * @return the current selection.
	 */
	public FieldSelection getSelection() {
		return new FieldSelection(selection);
	}

	/**
	 * Returns the current highlight (marked area).
	 * @return the current highlight (marked area).
	 */
	public FieldSelection getHighlight() {
		return new FieldSelection(highlight);
	}

	/**
	 * Sets the current selection.
	 *
	 * @param sel the selection to set.
	 */
	public void setSelection(FieldSelection sel) {
		if (!selectionHandler.isSelectionOn()) {
			return;
		}
		selection = new FieldSelection(sel);
		repaint();
		notifySelectionChanged(EventTrigger.API_CALL);
	}

	/**
	 * Sets the current highlight to the specified field selection.
	 *
	 * @param sel the selection to set as the highlight.
	 */
	public void setHighlight(FieldSelection sel) {
		highlight = new FieldSelection(sel);
		repaint();
		notifyHighlightChanged();
	}

	/**
	 * Sets the cursorPosition to the given location.
	 *
	 * @param index the index of the Layout on which to place the cursor.
	 * @param fieldNum the index of the field within its layout on which to place the cursor.
	 * @param row the row within the field to place the cursor.
	 * @param col the col within the row to place the cursor.
	 * @return true if the cursor changed
	 */
	public boolean setCursorPosition(BigInteger index, int fieldNum, int row, int col) {
		return setCursorPosition(index, fieldNum, row, col, EventTrigger.API_CALL);
	}

	/**
	 * Sets the cursorPosition to the given location with the given trigger.
	 * 
	 * @param index the index of the Layout on which to place the cursor.
	 * @param fieldNum the index of the field within its layout on which to place the cursor.
	 * @param row the row within the field to place the cursor.
	 * @param col the col within the row to place the cursor.
	 * @param trigger a caller-specified event trigger.
	 * @return true if the cursor changed
	 */
	public boolean setCursorPosition(BigInteger index, int fieldNum, int row, int col,
			EventTrigger trigger) {
		if (cursorHandler.doSetCursorPosition(index, fieldNum, row, col, trigger)) {
			repaint();
			return true;
		}
		return false;
	}

	/**
	 * Sets the cursor on or off. When the cursor is turned off, there is no visible cursor
	 * displayed on the screen.
	 *
	 * @param cursorOn true turns the cursor on, false turns it off.
	 */
	public void setCursorOn(boolean cursorOn) {
		cursorHandler.setCursorOn(cursorOn);
	}

	/**
	 * Returns the state of the cursor. True if on, false if off.
	 * @return the state of the cursor. True if on, false if off.
	 */
	public boolean isCursorOn() {
		return cursorHandler.isCursorOn();
	}

	public void scrollToCursor() {
		cursorHandler.scrollToCursor();
	}

	/**
	 * Sets the cursor to the given Field location and attempts to show that location in the center
	 * of the screen.
	 *
	 * @param index the index of the line to go to.
	 * @param fieldNum the field on the line to go to.
	 * @param row the row in the field to go to.
	 * @param col the column in the field to go to.
	 * @param alwaysCenterCursor if true, centers cursor on screen. Otherwise, only centers cursor
	 *            if cursor is offscreen.
	 */
	public void goTo(BigInteger index, int fieldNum, int row, int col, boolean alwaysCenterCursor) {
		goTo(index, fieldNum, row, col, alwaysCenterCursor, EventTrigger.API_CALL);
	}

	// for subclasses to control the event trigger
	protected void goTo(BigInteger index, int fieldNum, int row, int col,
			boolean alwaysCenterCursor, EventTrigger trigger) {

		if (!cursorHandler.doSetCursorPosition(index, fieldNum, row, col, trigger)) {
			return;
		}

		int beforeOffset = getCursorOffset();
		cursorHandler.scrollToCursor();
		int afterOffset = getCursorOffset();

		if (alwaysCenterCursor || beforeOffset != afterOffset) {
			scrollView(afterOffset - getHeight() / 2);
		}
		repaint();
	}

	/**
	 * Tell the panel to grab the keyboard input focus.
	 */
	public void takeFocus() {
		this.requestFocus();
	}

	/**
	 * Scrolls the view so that the cursor is at the given offset from the top of the screen
	 *
	 * @param offset the pixel distance from the top of the screen at which to scroll the display
	 *            such that the cursor is at that offset.
	 */
	public void positionCursor(int offset) {
		if (offset < 0) {
			offset = 0;
		}
		cursorHandler.scrollToCursor();
		int newOffset = getCursorOffset();
		int scrollAmount = newOffset - offset;
		if (layouts.size() == 0) {
			return;
		}
		scrollView(scrollAmount);
	}

	public boolean isStartDragOK() {
		return !selectionHandler.isInProgress();
	}

	/**
	 * Sets the selection color
	 *
	 * @param color the color to use for selection.
	 */
	public void setSelectionColor(Color color) {
		paintContext.setSelectionColor(color);
	}

	/**
	 * Sets the highlight color
	 *
	 * @param color the color to use for highlights.
	 */
	public void setHighlightColor(Color color) {
		paintContext.setHighlightColor(color);
	}

	/**
	 * Returns a ViewerPosition object which contains the top of screen information. The
	 * ViewerPosition will have the index of the layout at the top of the screen and the yPos of
	 * that layout. For example, if the layout is completely displayed, yPos will be 0. If part of
	 * the layout is off the top off the screen, then yPos will have a negative value (indicating
	 * that it begins above the displayable part of the screen.
	 * @return the position
	 */
	public ViewerPosition getViewerPosition() {
		if (layouts.size() > 0) {
			return new ViewerPosition(layouts.get(0).getIndex(), 0, layouts.get(0).getYPos());
		}
		return new ViewerPosition(0, 0, 0);
	}

	/**
	 * Scrolls the display to show the layout specified by index at the vertical position specified
	 * by yPos. Generally, the index will be layout at the top of the screen and the yPos will be
	 * &lt;= 0, meaning the layout may be partially off the top of the screen.
	 *
	 * @param index the index of the layout to show at the top of the screen.
	 * @param xPos the x position to set.
	 * @param yPos the y position to set.
	 */
	public void setViewerPosition(BigInteger index, int xPos, int yPos) {
		if (index.compareTo(BigInteger.ZERO) >= 0 && index.compareTo(model.getNumIndexes()) < 0) {
			layouts = layoutHandler.positionLayoutsAroundAnchor(index, yPos);
			notifyScrollListenerViewChangedAndRepaint();
		}
		if (xPos != currentViewXpos) {
			if (viewport != null) {
				Point viewPosition = viewport.getViewPosition();
				viewport.setViewPosition(new Point(xPos, viewPosition.y));
			}
		}
	}

	public LayoutModel getLayoutModel() {
		return model;
	}

	/**
	 * Sets the layout model for this field panel
	 *
	 * @param model the layout model to use.
	 */
	public void setLayoutModel(LayoutModel model) {
		invalidate();
		this.model.removeLayoutModelListener(this);
		this.model = model;
		model.addLayoutModelListener(this);
		layoutHandler = new AnchoredLayoutHandler(model, getHeight());
		layouts = layoutHandler.positionLayoutsAroundAnchor(BigInteger.ZERO, 0);
		setCursorPosition(BigInteger.ZERO, 0, 0, 0);
		notifyScrollListenerModelChanged();
		notifyScrollListenerViewChangedAndRepaint();
	}

	@Override
	public void dataChanged(BigInteger start, BigInteger end) {
		if (layouts.isEmpty()) {
			notifyScrollListenerDataChanged(start, end);
			return;
		}
		Point cursorPoint = getCursorPoint();
		BigInteger firstDisplayedIndex = layouts.get(0).getIndex();
		BigInteger lastDisplayedIndex = layouts.get(layouts.size() - 1).getIndex();

		if (end.compareTo(firstDisplayedIndex) < 0) { // changes are all before currently displayed
			return;
		}
		if (start.compareTo(lastDisplayedIndex) > 0) { // changes are all after currently displayed
			return;
		}
		BigInteger anchorIndex = firstDisplayedIndex;
		int anchorOffset = layouts.get(0).getYPos();

		AnchoredLayout layout = findLayoutOnScreen(cursorPosition.getIndex());

		if (layout != null) {
			// if the cursor is on the screen, reposition relative to cursor and
			// not top of screen.
			anchorIndex = cursorPosition.getIndex();
			anchorOffset = layout.getYPos();
		}
		notifyScrollListenerDataChanged(start, end);

		layouts = layoutHandler.positionLayoutsAroundAnchor(anchorIndex, anchorOffset);

		adjustCursorForDataChange();
		cursorHandler.updateCursor(cursorPoint);
		notifyScrollListenerViewChangedAndRepaint();
	}

	private void adjustCursorForDataChange() {
		BigInteger index = cursorPosition.getIndex();
		if (index == null) {
			return;
		}
		Layout layout = model.getLayout(index);
		if (layout == null) {
			index = getIndexBefore(index);
			if (index != null) {
				cursorPosition.setIndex(index);
			}
		}

	}

	@Override
	public void modelSizeChanged(IndexMapper indexMapper) {
		BigInteger anchorIndex =
			layouts.isEmpty() ? BigInteger.ZERO : indexMapper.map(layouts.get(0).getIndex());
		int anchorOffset = layouts.isEmpty() ? 0 : layouts.get(0).getYPos();
		Point cursorPoint = getCursorPoint();
		BigInteger cursorIndex = indexMapper.map(cursorPosition.getIndex());
		AnchoredLayout layout = findLayoutOnScreen(cursorIndex);
		if (layout != null) {
			anchorIndex = cursorIndex;
			anchorOffset = layout.getYPos();
		}
		notifyScrollListenerModelChanged();
		layouts = layoutHandler.positionLayoutsAroundAnchor(anchorIndex, anchorOffset);

		updateHighlight(indexMapper);
		cursorHandler.updateCursor(cursorPoint);
		notifyScrollListenerViewChangedAndRepaint();
		invalidate();
	}

	private void updateHighlight(IndexMapper mapper) {
		if (highlight.isEmpty()) {
			return;
		}
		FieldSelection oldHighlight = highlight;
		highlight = new FieldSelection();
		for (FieldRange range : oldHighlight) {
			FieldLocation start = range.getStart();
			FieldLocation end = range.getEnd();
			BigInteger startIndex = mapper.map(start.getIndex());
			BigInteger endIndex = mapper.map(end.getIndex());
			if (startIndex != null && endIndex != null) {
				start.setIndex(startIndex);
				end.setIndex(endIndex);
				highlight.addRange(start, end);
			}
		}
	}

	@Override
	protected void paintComponent(Graphics g) {
		model.flushChanges();
		repaintPosted = false;
		Point start = new Point(0, 0);
		Rectangle paintArea = new Rectangle(start, getSize());

		clearDisplay(g, paintArea);

		for (AnchoredLayout layout : layouts) {
			LayoutBackgroundColorManager colorManager = getLayoutSelectionMap(layout.getIndex());
			paintLayoutBackground(g, paintArea, layout, colorManager);

			// cusorLocation == cursorLoc when cursor is in layout, null
			// otherwise
			FieldLocation cursorLocation =
				cursorHandler.initializeCursorForLayout(layout, colorManager, paintContext);
			try {
				layout.paint(this, g, paintContext, paintArea, colorManager, cursorLocation);
			}
			catch (Exception e) {
				paintExceptionInLayout(g, paintArea, layout, e);
				break;
			}

		}
	}

	public int getOffset(FieldLocation location) {
		Layout layout = findLayoutOnScreen(location.getIndex());
		if (layout == null) {
			return -1;
		}

		Rectangle rect = layout.getCursorRect(location.fieldNum, location.row, location.col);
		if (rect == null) {
			return 0;
		}
		return rect.y;
	}

	/**
	 * Returns the offset of the cursor from the top of the screen
	 * @return the offset of the cursor from the top of the screen
	 */
	public int getCursorOffset() {
		return getOffset(cursorPosition);
	}

	private void notifyScrollListenerViewChangedAndRepaint() {
		BigInteger startIndex = BigInteger.ZERO;
		BigInteger endIndex = startIndex;
		int startY = 0;
		int endY = 0;
		if (!layouts.isEmpty()) {
			AnchoredLayout startLayout = layouts.get(0);
			AnchoredLayout endLayout = layouts.get(layouts.size() - 1);
			startIndex = startLayout.getIndex();
			endIndex = endLayout.getIndex();
			startY = startLayout.getYPos();
			endY = endLayout.getEndY();
		}
		for (IndexScrollListener listener : listeners) {
			listener.indexRangeChanged(startIndex, endIndex, startY, endY);
		}
		for (LayoutListener listener : layoutListeners) {
			listener.layoutsChanged(layouts);
		}
		notifyViewChanged();
		repaint();
	}

	private void notifyScrollListenerModelChanged() {
		for (IndexScrollListener listener : listeners) {
			listener.indexModelChanged();
		}
	}

	private void notifyScrollListenerDataChanged(BigInteger start, BigInteger end) {
		for (IndexScrollListener listener : listeners) {
			listener.indexModelDataChanged(start, end);
		}
	}

	private void notifyViewChanged() {
		if (layouts.isEmpty()) {
			return;
		}
		AnchoredLayout layout = layouts.get(0);
		BigInteger index = layout.getIndex();
		int yOffset = layout.getYPos();
		for (ViewListener listener : viewListeners) {
			listener.viewChanged(this, index, currentViewXpos, yOffset);
		}
	}

	protected LayoutBackgroundColorManager getLayoutSelectionMap(BigInteger layoutIndex) {
		Color backgroundColor = backgroundColorModel.getBackgroundColor(layoutIndex);
		Color defaultBackColor = backgroundColorModel.getDefaultBackgroundColor();
		boolean isDefault = backgroundColor.equals(defaultBackColor);
		Color selectionColor = paintContext.getSelectionColor();
		Color highlightColor = paintContext.getHighlightColor();
		Color mixedColor = paintContext.getSelectedHighlightColor();
		if (!isDefault) {
			selectionColor = blend(selectionColor, backgroundColor);
			highlightColor = blend(highlightColor, backgroundColor);
			mixedColor = blend(mixedColor, backgroundColor);
		}

		return LayoutColorMapFactory.getLayoutColorMap(layoutIndex, selection, highlight,
			backgroundColor, selectionColor, highlightColor, mixedColor);
	}

	private Color blend(Color primary, Color secondary) {
		int red = (primary.getRed() * 3 + secondary.getRed()) / 4;
		int green = (primary.getGreen() * 3 + secondary.getGreen()) / 4;
		int blue = (primary.getBlue() * 3 + secondary.getBlue()) / 4;
		return new Color(red, green, blue);
	}

	private void paintLayoutBackground(Graphics g, Rectangle rect, AnchoredLayout layout,
			LayoutBackgroundColorManager layoutSelectionMap) {
		Color layoutBackgroundColor = layoutSelectionMap.getBackgroundColor();
		Color defaultBackgroundColor = backgroundColorModel.getDefaultBackgroundColor();
		if (layoutBackgroundColor != defaultBackgroundColor) {
			g.setColor(layoutBackgroundColor);

			// Hack Alert!: for some clients of the field panel, those that use scaling, there
			// appears an artifact during painting that the height being painted is slightly off.
			// By adding a pixel to the height that problem is fixed. This is not the best
			// solution, but it is simple and doesn't seem to have any ill effects.
			int paintHeight = layout.getHeight() + 1;
			g.fillRect(rect.x, layout.getYPos(), rect.width, paintHeight);
		}
	}

	private void clearDisplay(Graphics g, Rectangle rect) {
		Color backgroundColor = backgroundColorModel.getDefaultBackgroundColor();
		g.setColor(backgroundColor);
		g.fillRect(rect.x, rect.y, rect.width, rect.height);
	}

	private void paintExceptionInLayout(Graphics g, Rectangle r, AnchoredLayout layout,
			Exception e) {
		Color defaultBackgroundColor = backgroundColorModel.getDefaultBackgroundColor();
		g.setColor(defaultBackgroundColor);
		g.fillRect(r.x, layout.getYPos() - layout.getHeight(), r.width, layout.getHeight());
		g.setColor(Color.RED);
		GraphicsUtils.drawString(this, g, "Error Painting Field", r.x, layout.getYPos());
		Msg.error(this, "Unexpected Exception: " + e.getMessage(), e);
	}

	private void doPageUp(EventTrigger trigger) {
		Rectangle rect = null;
		Layout layout = findLayoutOnScreen(cursorPosition.getIndex());
		if (layout != null) {
			rect = layout.getCursorRect(cursorPosition.fieldNum, cursorPosition.row,
				cursorPosition.col);
		}
		scrollPageUp();
		int x = rect == null ? 0 : rect.x;
		int y = rect == null ? 0 : rect.y + rect.height / 2;
		cursorHandler.setCursorPos(x, y, trigger);
	}

	private void doPageDown(EventTrigger trigger) {
		Rectangle rect = null;
		Layout layout = findLayoutOnScreen(cursorPosition.getIndex());
		if (layout != null) {
			rect = layout.getCursorRect(cursorPosition.fieldNum, cursorPosition.row,
				cursorPosition.col);
		}
		scrollPageDown();
		int x = rect == null ? 0 : rect.x;
		int y = rect == null ? 0 : rect.y + rect.height / 2;
		cursorHandler.setCursorPos(x, y, trigger);
	}

	private void doTopOfFile(EventTrigger trigger) {
		showIndex(BigInteger.ZERO, 0);
		cursorHandler.setCursorPos(0, 0, trigger);
	}

	private void doEndOfFile(EventTrigger trigger) {
		showIndex(model.getNumIndexes().subtract(BigInteger.ONE), 0);
		if (!layouts.isEmpty()) {
			AnchoredLayout l = layouts.get(layouts.size() - 1);

			// null means don't notify listeners
			cursorHandler.setCursorPos(0, l.getYPos() + l.getHeight() - 1, null);
		}
		cursorHandler.doCursorEnd(trigger);
	}

	public Point getPointForLocation(FieldLocation location) {

		AnchoredLayout layout = findLayoutOnScreen(location.getIndex());
		if (layout == null) {
			return null;
		}
		Rectangle r =
			layout.getCursorRect(location.fieldNum, location.row, location.col);
		return r.getLocation();
	}

	public FieldLocation getLocationForPoint(int x, int y) {
		FieldLocation location = new FieldLocation();
		// delegate to the appropriate layout to do the work
		Layout layout = findLayoutAt(y);
		if (layout != null) {
			layout.setCursor(location, x, y);
		}
		return location;
	}

	private AnchoredLayout findLayoutOnScreen(BigInteger index) {
		for (AnchoredLayout layout : layouts) {
			if (layout.getIndex().equals(index)) {
				return layout;
			}
		}
		return null;

	}

	private AnchoredLayout findClosestLayoutOnScreen(BigInteger index) {
		for (AnchoredLayout layout : layouts) {
			if (layout.getIndex().compareTo(index) >= 0) {
				return layout;
			}
		}
		if (!layouts.isEmpty()) {
			return layouts.get(layouts.size() - 1);
		}
		return null;
	}

	/**
	 * Finds the layout containing the given y position.
	 * @param y the y position.
	 * @return the layout.
	 */
	AnchoredLayout findLayoutAt(int y) {
		for (AnchoredLayout layout : layouts) {
			if (layout.contains(y)) {
				return layout;
			}
		}
		return null;
	}

	/**
	 * Notifies all FieldMouselisteners that the cursor position changed.
	 */
	private void notifyFieldMouseListeners(final MouseEvent ev) {
		final FieldLocation loc = new FieldLocation(cursorPosition);
		final Field field = cursorHandler.getCurrentField();
		SystemUtilities.runSwingLater(() -> {
			for (FieldMouseListener l : fieldMouseListeners) {
				l.buttonPressed(loc, field, ev);
			}
		});
	}

	private JViewport getViewport() {
		Container c = getParent();
		while (c != null) {
			if (c instanceof JViewport) {
				return (JViewport) c;
			}
			c = c.getParent();
		}
		return null;
	}

	/**
	 * Notifies all listeners that the selection changed.
	 */
	private void notifySelectionChanged(EventTrigger trigger) {
		FieldSelection currentSelection = new FieldSelection(selection);
		for (FieldSelectionListener l : selectionListeners) {
			l.selectionChanged(currentSelection, trigger);
		}
	}

	/**
	 * Notifies all live listeners that the selection changed.
	 */
	private void notifyLiveSelectionChanged() {
		FieldSelection currentSelection = new FieldSelection(selection);
		for (FieldSelectionListener l : liveSelectionListeners) {
			l.selectionChanged(currentSelection, EventTrigger.GUI_ACTION);
		}
	}

	/**
	 * Notifies all listeners that the selection changed.
	 */
	private void notifyHighlightChanged() {

		FieldSelection currentSelection = new FieldSelection(highlight);
		for (FieldSelectionListener l : highlightListeners) {
			l.selectionChanged(currentSelection, EventTrigger.API_CALL);
		}
	}

<<<<<<< HEAD
	public AccessibleContext getAccessibleContext() {
		if (accessibleContext == null) {
				accessibleContext = new AccessibleFieldPanel();
		}
		return accessibleContext;
}
	
// ==================================================================================================
=======
//==================================================================================================
>>>>>>> 3eb03b16
// Inner Classes
//==================================================================================================

	private class FieldPanelMouseAdapter extends MouseAdapter {

		@Override
		public void mousePressed(MouseEvent e) {
			hoverHandler.stopHover();
			mouseHandler.mousePressed(e);
			cursorHandler.setCursorPos(e.getX(), e.getY(), EventTrigger.GUI_ACTION);
		}

		@Override
		public void mouseReleased(final MouseEvent e) {
			mouseHandler.mouseReleased(e);
			if (!mouseHandler.didDrag() && !isButton3(e)) {
				notifyFieldMouseListeners(e);
			}
		}

		@Override
		public void mouseExited(MouseEvent evt) {
			hoverHandler.hoverExited();
		}

		private boolean isButton3(MouseEvent e) {
			return e.getButton() == MouseEvent.BUTTON3;
		}
	}

	private class FieldPanelMouseMotionAdapter extends MouseMotionAdapter {
		@Override
		public void mouseDragged(MouseEvent e) {
			hoverHandler.stopHover();
			mouseHandler.mouseDragged(e);
		}

		@Override
		public void mouseMoved(MouseEvent e) {
			hoverHandler.startHover(e);
		}
	}

	public interface KeyAction {
		public void handleKeyEvent(KeyEvent event);
	}

	private class UpKeyAction implements KeyAction {
		@Override
		public void handleKeyEvent(KeyEvent e) {
			keyHandler.vkUp(e);
		}
	}

	private class DownKeyAction implements KeyAction {
		@Override
		public void handleKeyEvent(KeyEvent e) {
			keyHandler.vkDown(e);
		}
	}

	private class LeftKeyAction implements KeyAction {
		@Override
		public void handleKeyEvent(KeyEvent e) {
			keyHandler.vkLeft(e);
		}
	}

	private class RightKeyAction implements KeyAction {
		@Override
		public void handleKeyEvent(KeyEvent e) {
			keyHandler.vkRight(e);
		}
	}

	private class HomeKeyAction implements KeyAction {
		@Override
		public void handleKeyEvent(KeyEvent e) {
			keyHandler.vkHome(e);
		}
	}

	private class EndKeyAction implements KeyAction {
		@Override
		public void handleKeyEvent(KeyEvent e) {
			keyHandler.vkEnd(e);
		}
	}

	private class PageUpKeyAction implements KeyAction {
		@Override
		public void handleKeyEvent(KeyEvent e) {
			keyHandler.vkPageUp(e);
		}
	}

	private class PageDownKeyAction implements KeyAction {
		@Override
		public void handleKeyEvent(KeyEvent e) {
			keyHandler.vkPageDown(e);
		}
	}

	private class EnterKeyAction implements KeyAction {
		@Override
		public void handleKeyEvent(KeyEvent e) {
			keyHandler.vkEnter(e);
		}
	}

	private class FieldPanelKeyAdapter extends KeyAdapter {
		private Map<KeyStroke, KeyAction> actionMap;

		FieldPanelKeyAdapter() {
			actionMap = new HashMap<>();

			//
			// Arrow Keys
			//
			actionMap.put(KeyStroke.getKeyStroke(KeyEvent.VK_UP, 0), new UpKeyAction());
			actionMap.put(KeyStroke.getKeyStroke(KeyEvent.VK_DOWN, 0), new DownKeyAction());
			actionMap.put(KeyStroke.getKeyStroke(KeyEvent.VK_LEFT, 0), new LeftKeyAction());
			actionMap.put(
				KeyStroke.getKeyStroke(KeyEvent.VK_LEFT, DockingUtils.CONTROL_KEY_MODIFIER_MASK),
				new LeftKeyAction());
			actionMap.put(KeyStroke.getKeyStroke(KeyEvent.VK_RIGHT, 0), new RightKeyAction());
			actionMap.put(
				KeyStroke.getKeyStroke(KeyEvent.VK_RIGHT, DockingUtils.CONTROL_KEY_MODIFIER_MASK),
				new RightKeyAction());

			//
			// Home/End and Control/Command Home/End
			//
			actionMap.put(KeyStroke.getKeyStroke(KeyEvent.VK_HOME, 0), new HomeKeyAction());
			actionMap.put(
				KeyStroke.getKeyStroke(KeyEvent.VK_HOME, DockingUtils.CONTROL_KEY_MODIFIER_MASK),
				new HomeKeyAction());
			actionMap.put(KeyStroke.getKeyStroke(KeyEvent.VK_END, 0), new EndKeyAction());
			actionMap.put(
				KeyStroke.getKeyStroke(KeyEvent.VK_END, DockingUtils.CONTROL_KEY_MODIFIER_MASK),
				new EndKeyAction());

			//
			// Page Up/Down
			//
			actionMap.put(KeyStroke.getKeyStroke(KeyEvent.VK_PAGE_UP, 0), new PageUpKeyAction());
			actionMap.put(KeyStroke.getKeyStroke(KeyEvent.VK_PAGE_DOWN, 0),
				new PageDownKeyAction());
			actionMap.put(KeyStroke.getKeyStroke(KeyEvent.VK_ENTER, 0), new EnterKeyAction());

		}

		@Override
		public void keyPressed(KeyEvent e) {
			hoverHandler.stopHover();
			if (e.isAltDown()) {
				return; // let ALT-?? be used for other action key bindings
			}

			// Shift is handled special, so mask it off in the event before getting the action.
			// If the shift is being held, the selection is extended while moving the cursor.
			int keyCode = e.getKeyCode();
			int modifiers = e.getModifiersEx() & ~InputEvent.SHIFT_DOWN_MASK;
			KeyEvent maskedEvent = new KeyEvent(e.getComponent(), e.getID(), e.getWhen(), modifiers,
				keyCode, e.getKeyChar(), e.getKeyLocation());

			KeyStroke keyStroke = KeyStroke.getKeyStrokeForEvent(maskedEvent);
			KeyAction keyAction = actionMap.get(keyStroke);
			if (keyAction != null) {
				e.consume();
				if (!repaintPosted) {
					keyAction.handleKeyEvent(e);
				}
			}
			else if (keyCode == KeyEvent.VK_SHIFT) {
				keyHandler.shiftKeyPressed();
			}
			else {
				cursorHandler.notifyInputListeners(e);
			}
		}

		@Override
		public void keyReleased(KeyEvent e) {
			int keyCode = e.getKeyCode();
			if (keyCode == KeyEvent.VK_SHIFT) {
				keyHandler.shiftKeyReleased();
			}
		}
	}

	private class FieldPanelFocusListener implements FocusListener {
		@Override
		public void focusGained(FocusEvent e) {
			inFocus = true;
			paintContext.setCursorFocused(true);
			cursorHandler.focusGained();
			repaint();
		}

		@Override
		public void focusLost(FocusEvent e) {
			inFocus = false;
			paintContext.setCursorFocused(false);
			cursorHandler.focusLost();

			// this prevents issues when some keybindings trigger new dialogs while selecting
			selectionHandler.endSelectionSequence();
			repaint();
		}
	}

	private class BigFieldPanelMouseWheelListener implements MouseWheelListener {
		@Override
		public void mouseWheelMoved(MouseWheelEvent e) {
			double wheelRotation = e.getPreciseWheelRotation();

			Layout firstLayout = model.getLayout(BigInteger.ZERO);
			int layoutScrollHt = firstLayout != null //
					? firstLayout.getScrollableUnitIncrement(0, 1)
					: 0;
			int scrollAmount = (int) (wheelRotation * layoutScrollHt * MOUSEWHEEL_LINES_TO_SCROLL);
			if (scrollAmount == 0) {
				return;
			}

			if (hoverHandler.isHoverShowing()) {
				hoverHandler.scroll(scrollAmount);
			}
			else {
				hoverHandler.stopHover();

				if (e.isShiftDown() && horizontalScrollingEnabled) {
					scrollViewHorizontally(scrollAmount);
				}
				else {
					scrollView(scrollAmount);
				}
			}
			e.consume();
		}

		private void scrollViewHorizontally(int scrollAmount) {

			JViewport vp = getViewport();
			if (vp == null) {
				// this will happen for Field Panels not placed inside of scroll panes
				return;
			}

			// horizontal scroll (only move viewport)
			Point pos = vp.getViewPosition();
			vp.setViewPosition(new Point(Math.max(0, pos.x + scrollAmount), pos.y));
		}
	}

	private class MouseHandler implements ActionListener {
		private Timer scrollTimer; // used to generate auto scroll
		private int mouseDownX;
		private int mouseDownY;
		private boolean didDrag;
		private int timerScrollAmount;
		private FieldLocation timerPoint;

		MouseHandler() {
			scrollTimer = new Timer(100, this);
		}

		void dispose() {
			scrollTimer.stop();
		}

		@Override
		public void actionPerformed(ActionEvent e) {
			try {
				scrollView(timerScrollAmount);
				if (timerScrollAmount > 0) {
					timerPoint.setIndex(layouts.get(layouts.size() - 1).getIndex());
				}
				else {
					timerPoint.setIndex(layouts.get(0).getIndex());
				}
				selectionHandler.updateSelectionSequence(timerPoint);
			}
			catch (Exception ex) {
				// don't care
			}
		}

		void mousePressed(MouseEvent e) {
			requestFocus();
			didDrag = false;
			if (e.getButton() != MouseEvent.BUTTON1) {
				return;
			}
			mouseDownX = e.getX();
			mouseDownY = e.getY();

			FieldLocation locationForPoint = getLocationForPoint(mouseDownX, mouseDownY);

			if (isAddToContiguousSelectionActivator(e)) {
				selectionHandler.beginSelectionSequence(cursorPosition);
				selectionHandler.updateSelectionSequence(locationForPoint);
			}
			else if (isAddRemoveDisjointSelectionActivator(e)) {
				AnchoredLayout layout = findLayoutAt(mouseDownY);
				if (layout == null) {
					// the user must have moused over an area without a layout
					return;
				}

				BigInteger index = layout.getIndex();
				BigInteger size = BigInteger.valueOf(layout.getIndexSize());
				FieldLocation start = new FieldLocation(index);
				FieldLocation end = new FieldLocation(index.add(size));
				selectionHandler.beginSelectionSequence(start);
				selectionHandler.setRemoveFromSelection(selection.contains(start));
				selectionHandler.updateSelectionSequence(end);
			}
			else if (!selection.contains(locationForPoint)) {
				selectionHandler.clearSelection();
				selectionHandler.beginSelectionSequence(locationForPoint);
			}
		}

		boolean didDrag() {
			return didDrag;
		}

		void mouseDragged(MouseEvent e) {
			if ((e.getModifiersEx() & InputEvent.BUTTON1_DOWN_MASK) == 0) {
				return;
			}
			int x = e.getX();
			int y = e.getY();
			if (((Math.abs(x - mouseDownX) > 3) || (Math.abs(y - mouseDownY) > 3))) {
				didDrag = true;
				if (selectionHandler.isInProgress()) {
					if (y < 0 || y > getHeight()) {
						timerScrollAmount = y < 0 ? y : y - getHeight();
						timerPoint = new FieldLocation(cursorPosition);
						scrollTimer.start();
					}
					else {
						scrollTimer.stop();
						cursorHandler.setCursorPos(x, y, null); // null means don't notify listeners
						selectionHandler.updateSelectionSequence(cursorPosition);
						repaint();
					}
				}
			}
		}

		void mouseReleased(MouseEvent e) {
			scrollTimer.stop();
			if (e.getButton() != MouseEvent.BUTTON1) {
				return;
			}

			cursorHandler.setCursorPos(e.getX(), e.getY(), EventTrigger.GUI_ACTION);
			if (didDrag) {
				// Send an event after the drag is finished.  Event are suppressed while dragging,
				// meaning that the above call to setCursorPos() will not have fired an event
				// because the internal cursor position did not change during the mouse release.
				cursorHandler.notifyCursorChanged(EventTrigger.GUI_ACTION);
			}
			else if (!selectionHandler.isInProgress()) {
				selectionHandler.clearSelection();
			}
			selectionHandler.endSelectionSequence();
		}

		/**
		 * Checks if the the "shift" modifier is on and the "control" modifier is not.
		 */
		private boolean isAddToContiguousSelectionActivator(MouseEvent e) {
			return (e.isShiftDown() && !DockingUtils.isControlModifier(e));
		}

		/**
		 * Checks if the the "control" modifier is on and the shift modifier is not.
		 */
		private boolean isAddRemoveDisjointSelectionActivator(MouseEvent e) {
			return DockingUtils.isControlModifier(e) && !e.isShiftDown();
		}
	}

	private class KeyHandler {

		void shiftKeyPressed() {
			selectionHandler.beginSelectionSequence(cursorPosition);
		}

		void shiftKeyReleased() {
			selectionHandler.endSelectionSequence();
		}

		void vkUp(KeyEvent e) {
			cursorHandler.doCursorUp(EventTrigger.GUI_ACTION);
			selectionHandler.updateSelectionSequence(cursorPosition);
		}

		void vkDown(KeyEvent e) {
			cursorHandler.doCursorDown(EventTrigger.GUI_ACTION);
			selectionHandler.updateSelectionSequence(cursorPosition);
		}

<<<<<<< HEAD
		public void vkLeft(KeyEvent e) {
			if (DockingUtils.isControlModifier(e)) {
							cursorHandler.doCursorWordLeft(EventTrigger.GUI_ACTION);
			}
			else {
				cursorHandler.doCursorLeft(EventTrigger.GUI_ACTION);
			}
			selectionHandler.updateSelectionSequence(cursorPosition);
		}

		public void vkRight(KeyEvent e) {
			if (DockingUtils.isControlModifier(e)) {
				cursorHandler.doCursorWordRight(EventTrigger.GUI_ACTION);
}
else {
				cursorHandler.doCursorRight(EventTrigger.GUI_ACTION);
}
=======
		void vkLeft(KeyEvent e) {
			cursorHandler.doCursorLeft(EventTrigger.GUI_ACTION);
			selectionHandler.updateSelectionSequence(cursorPosition);
		}

		void vkRight(KeyEvent e) {
			cursorHandler.doCursorRight(EventTrigger.GUI_ACTION);
>>>>>>> 3eb03b16
			selectionHandler.updateSelectionSequence(cursorPosition);
		}

		void vkEnd(KeyEvent e) {
			if (DockingUtils.isControlModifier(e)) {
				doEndOfFile(EventTrigger.GUI_ACTION);
			}
			else {
				cursorHandler.doCursorEnd(EventTrigger.GUI_ACTION);
			}
			selectionHandler.updateSelectionSequence(cursorPosition);
		}

		void vkHome(KeyEvent e) {
			if (DockingUtils.isControlModifier(e)) {
				doTopOfFile(EventTrigger.GUI_ACTION);
			}
			else {
				cursorHandler.doCursorHome(EventTrigger.GUI_ACTION);
			}
			selectionHandler.updateSelectionSequence(cursorPosition);
		}

		void vkPageUp(KeyEvent e) {
			doPageUp(EventTrigger.GUI_ACTION);
			selectionHandler.updateSelectionSequence(cursorPosition);
		}

		void vkPageDown(KeyEvent e) {
			doPageDown(EventTrigger.GUI_ACTION);
			selectionHandler.updateSelectionSequence(cursorPosition);
		}

		void vkEnter(KeyEvent e) {
			Point pt = getCursorPoint();
			if (pt != null) {
				notifyFieldMouseListeners(new MouseEvent(e.getComponent(), e.getID(), e.getWhen(),
					0, pt.x, pt.y, 2, false, MouseEvent.BUTTON1));
			}
		}
	}

	private class SelectionHandler {
		private boolean selectionOn = true;
		private boolean selectionChanged;
		private boolean removeFromSelection;
		private FieldLocation anchorPoint;
		private FieldLocation scrollPoint;

		void beginSelectionSequence(FieldLocation point) {
			if (!selectionOn) {
				return;
			}
			removeFromSelection = false;
			anchorPoint = new FieldLocation(point);
		}

		void setRemoveFromSelection(boolean b) {
			removeFromSelection = b;
		}

		boolean isSelectionOn() {
			return selectionOn;
		}

		void clearSelection() {
			if (!selection.isEmpty()) {
				selection.clear();
				selectionChanged = true;
			}
		}

		boolean isInProgress() {
			return anchorPoint != null;
		}

		void endSelectionSequence() {
			if (!selectionOn) {
				return;
			}
			scrollPoint = null;
			anchorPoint = null;
			if (selectionChanged) {
				notifySelectionChanged(EventTrigger.GUI_ACTION);
				selectionChanged = false;
			}
		}

		void updateSelectionSequence(FieldLocation point) {
			if (!selectionOn || anchorPoint == null) {
				return;
			}
			if (scrollPoint != null) {
				updateSelection(removeFromSelection);
			}
			scrollPoint = new FieldLocation(point);
			updateSelection(!removeFromSelection);
			notifyLiveSelectionChanged();
		}

		private void updateSelection(boolean add) {
			if (add) {
				selection.addRange(anchorPoint, scrollPoint);
			}
			else {
				selection.removeRange(anchorPoint, scrollPoint);
			}
			selectionChanged = true;
		}

		void enableSelection(boolean b) {
			selectionOn = b;
			if (!selectionOn) {
				selection.clear();
			}
		}
	}

	private class CursorHandler {
		private int lastX = 0;
		private boolean cursorOn = true;
		private Field currentField;
		private CursorBlinker cursorBlinker;

		CursorHandler() {
			cursorBlinker = new CursorBlinker(FieldPanel.this);
		}

		void setBlinkCursor(Boolean blinkCursor) {
			if (blinkCursor && cursorBlinker == null) {
				cursorBlinker = new CursorBlinker(FieldPanel.this);
			}
			else if (!blinkCursor && cursorBlinker != null) {
				cursorBlinker.dispose();
				cursorBlinker = null;
			}
		}

		boolean isCursorOn() {
			return cursorOn;
		}

		void setCursorOn(boolean cursorOn) {
			this.cursorOn = cursorOn;

		}

		void focusLost() {
			if (cursorBlinker != null) {
				cursorBlinker.stop();
			}
		}

		void focusGained() {
			if (cursorBlinker != null) {
				cursorBlinker.restart();
			}
		}

		Field getCurrentField() {
			if (currentField == null) {
				AnchoredLayout layout = findLayoutOnScreen(cursorPosition.getIndex());
				if (layout != null) {
					currentField = layout.getField(cursorPosition.getFieldNum());
				}
			}

			return currentField;
		}

		FieldLocation initializeCursorForLayout(AnchoredLayout layout,
				LayoutBackgroundColorManager selectionMap, PaintContext context) {

			if (!cursorOn || !cursorPosition.getIndex().equals(layout.getIndex())) {
				return null;
			}

			if (inFocus && cursorBlinker != null) {
				cursorBlinker.updatePaintArea(layout, cursorPosition);
				context.setCursorHidden(!cursorBlinker.showCursor());
			}

			return cursorPosition;
		}

		/**
		 * Sets the cursor as close to the given point as possible.
		 *
		 * @param x the horizontal coordinate.
		 * @param y the vertical coordinate.
		 */
		private void setCursorPos(int x, int y, EventTrigger trigger) {
			currentField = null;
			// delegate to the appropriate layout to do the work
			Layout layout = findLayoutAt(y);
			if (layout == null) {
				x = 0;
				y = 0;
				layout = findLayoutAt(y);
			}
			if (layout != null) {
				FieldLocation newCursorPosition = new FieldLocation();
				lastX = layout.setCursor(newCursorPosition, x, y);
				currentField = layout.getField(newCursorPosition.fieldNum);
				if (!newCursorPosition.equals(cursorPosition) ||
					EventTrigger.MODEL_CHANGE.equals(trigger)) {
					cursorPosition = newCursorPosition;
					notifyCursorChanged(trigger);
				}
				scrollToCursor();
				repaint();
			}
		}

		private boolean doSetCursorPosition(BigInteger index, int fieldNum, int row, int col,
				EventTrigger trigger) {
			currentField = null;
			if (!cursorOn) {
				return false;
			}

			// Make sure the position is valid
			if ((index.compareTo(BigInteger.ZERO) < 0) ||
				(index.compareTo(model.getNumIndexes()) >= 0)) {
				return false;
			}

			Layout layout = model.getLayout(index);
			if (layout == null) {
				return false;
			}

			if (fieldNum >= layout.getNumFields()) {
				fieldNum = 0;
			}
			currentField = layout.getField(fieldNum);

			if (!currentField.isValid(row, col)) {
				row = 0;
				col = 0;
			}
			cursorPosition.setIndex(index);
			cursorPosition.fieldNum = fieldNum;
			cursorPosition.row = row;
			cursorPosition.col = col;
			lastX = currentField.getX(row, col);
			notifyCursorChanged(trigger);
			return true;
		}

		private boolean doCursorUp(EventTrigger trigger) {
			if (!cursorOn) {
				scrollLineUp();
				return true;
			}
			scrollToCursor();
			AnchoredLayout layout = findLayoutOnScreen(cursorPosition.getIndex());
			if (layout == null) {
				return false;
			}

			if (!layout.cursorUp(cursorPosition, lastX)) {
				if (layout.getIndex().equals(BigInteger.ZERO)) {
					return false;
				}
				int yPos = layout.getYPos() - 1;
				layout = findLayoutAt(yPos);

				if (layout == null) {
					scrollView(yPos);
					yPos = 0;
					layout = findLayoutAt(0);
				}
				if (layout == null) {
					return false;
				}
				layout.setCursor(cursorPosition, lastX, yPos);
			}
			scrollToCursor();
			currentField = layout.getField(cursorPosition.fieldNum);
			repaint();
			notifyCursorChanged(trigger);
			return true;
		}

		private boolean doCursorDown(EventTrigger trigger) {
			if (!cursorOn) {
				scrollLineDown();
				return true;
			}
			scrollToCursor();

			AnchoredLayout layout = findLayoutOnScreen(cursorPosition.getIndex());
			if (layout == null) {
				return false;
			}

			if (!layout.cursorDown(cursorPosition, lastX)) {

				int yPos = layout.getYPos() + layout.getHeight();
				layout = findLayoutAt(yPos);

				if (layout == null) {
					if (yPos >= getHeight()) {
						scrollView(yPos - getHeight() + 1);
						yPos = getHeight();
					}
					layout = findLayoutAt(yPos);
				}
				if (layout == null) {
					return false;
				}
				layout.setCursor(cursorPosition, lastX, yPos);
			}
			currentField = layout.getField(cursorPosition.fieldNum);
			scrollToCursor();
			repaint();
			notifyCursorChanged(trigger);
			return true;
		}

		private void doCursorLeft(EventTrigger trigger) {
			if (!cursorOn) {
				return;
			}
			scrollToCursor();
			Layout layout = findLayoutOnScreen(cursorPosition.getIndex());
			if (layout != null) {
				int result = layout.cursorLeft(cursorPosition);
				if (result < 0) {
					lastX = Integer.MAX_VALUE;
					if (!doCursorUp(trigger)) {
						doCursorHome(trigger);
					}
				}
				else {
					currentField = layout.getField(cursorPosition.fieldNum);
					lastX = result;
				}

			}
			scrollToCursor();
			repaint();
			notifyCursorChanged(trigger);
		}

		private void doCursorWordLeft(EventTrigger trigger) {
			if (!cursorOn) {
				return;
			}
			scrollToCursor();
			Layout layout = findLayoutOnScreen(cursorPosition.getIndex());
			if (layout != null) {
				int wordStartsFound =  isAtStartOfWord()?1:0;
				int result = layout.cursorLeft(cursorPosition);
				while (result >= 0) {
					wordStartsFound += isAtStartOfWord()?1:0;
					if (wordStartsFound == 2)
						break;
					result = layout.cursorLeft(cursorPosition);
				}
				if (result < 0) {
					wordStartsFound = 0;
					lastX = Integer.MAX_VALUE;
					if (doCursorUp(trigger)) {
						result = layout.cursorLeft(cursorPosition);
						while (result >= 0) {
							wordStartsFound += isAtStartOfWord()?1:0;
							if (wordStartsFound == 2)
								break;
							result = layout.cursorLeft(cursorPosition);
						}
					}
					else {
						doCursorHome(trigger);
					}
				}
				else {
					currentField = layout.getField(cursorPosition.fieldNum);
					lastX = result;
				}

			}
			scrollToCursor();
			repaint();
			notifyCursorChanged(trigger);
		}
				
		private void doCursorRight(EventTrigger trigger) {
			if (!cursorOn) {
				return;
			}
			scrollToCursor();
			Layout layout = findLayoutOnScreen(cursorPosition.getIndex());
			if (layout != null) {
				int result = layout.cursorRight(cursorPosition);
				if (result < 0) {
					lastX = 0;
					if (!doCursorDown(trigger)) {
						doCursorEnd(trigger);
					}
				}
				else {
					currentField = layout.getField(cursorPosition.fieldNum);
					lastX = result;
				}
			}
			scrollToCursor();
			repaint();
			notifyCursorChanged(trigger);
		}

		private void doCursorWordRight(EventTrigger trigger) {
			if (!cursorOn) {
				return;
			}
			scrollToCursor();
			Layout layout = findLayoutOnScreen(cursorPosition.getIndex());
			if (layout != null) {
				int result = layout.cursorRight(cursorPosition);
				while (result >= 0 && !isAtStartOfWord())
					result = layout.cursorRight(cursorPosition);
				if (result < 0) {
					lastX = 0;
					if (!doCursorDown(trigger)) {
						doCursorEnd(trigger);
					}
				}
				else {
					currentField = layout.getField(cursorPosition.fieldNum);
					lastX = result;
				}
			}
			scrollToCursor();
			repaint();
			notifyCursorChanged(trigger);
}
				
		private void doCursorHome(EventTrigger trigger) {
			if (!cursorOn) {
				return;
			}
			scrollToCursor();
			Layout layout = findLayoutOnScreen(cursorPosition.getIndex());
			if (layout != null) {
				lastX = layout.cursorBeginning(cursorPosition);
				currentField = layout.getField(cursorPosition.fieldNum);
			}
			scrollToCursor();

			repaint();
			notifyCursorChanged(trigger);
		}

		private void doCursorEnd(EventTrigger trigger) {
			if (!cursorOn) {
				return;
			}
			scrollToCursor();
			Layout layout = findLayoutOnScreen(cursorPosition.getIndex());
			if (layout != null) {
				lastX = layout.cursorEnd(cursorPosition);
				currentField = layout.getField(cursorPosition.fieldNum);
			}
			scrollToCursor();

			repaint();
			notifyCursorChanged(trigger);
		}

		/**
		 * Notifies all listeners that the cursor position changed.
		 */
		private void notifyCursorChanged(EventTrigger trigger) {
			if (!cursorOn || trigger == null || trigger == INTERNAL_ONLY) {
				return;
			}

			FieldLocation currentLocation = new FieldLocation(cursorPosition);
			for (FieldLocationListener l : cursorListeners) {
				l.fieldLocationChanged(currentLocation, currentField, trigger);
			}

		}

		void scrollToCursor() {
			doScrollTo(cursorPosition);
		}

		private void updateCursor(Point cursorPoint) {
			if (!cursorOn) {
				return;
			}

			if (!doSetCursorPosition(cursorPosition.getIndex(), cursorPosition.fieldNum,
				cursorPosition.row, cursorPosition.col, EventTrigger.MODEL_CHANGE)) {
				if (cursorPoint == null) {
					cursorPoint = new Point(0, 0);
				}
				cursorHandler.setCursorPos(cursorPoint.x, cursorPoint.y, EventTrigger.MODEL_CHANGE);
			}
		}

		void dispose() {
			if (cursorBlinker != null) {
				cursorBlinker.dispose();
				cursorBlinker = null;
			}
			currentField = null;
		}

		/**
		 * Notifies all listeners that the cursor position changed.
		 */
		private void notifyInputListeners(KeyEvent ev) {

			if (cursorOn) {
				for (FieldInputListener l : inputListeners) {
					l.keyPressed(ev, cursorPosition.getIndex(), cursorPosition.fieldNum,
						cursorPosition.row, cursorPosition.col, currentField);
				}
			}
		}
		
		private boolean isAlphanumeric(char ch) {
			return Character.isAlphabetic(ch) || Character.isDigit(ch);
		}
		
		private boolean isAtStartOfWord() {

			Field field = getCurrentField();
			if (field == null)
				return false;
			String text = field.getText();
			if (text == null)
				return false;
			int offset = field.screenLocationToTextOffset(cursorPosition.row,cursorPosition.col);
			return				offset == 0 ||
				(offset > 0 && offset < text.length() &&
				 !isAlphanumeric(text.charAt(offset-1)) &&
				 isAlphanumeric(text.charAt(offset)));
			}
	}
	
	public class  AccessibleFieldPanel extends AccessibleJComponent
	implements AccessibleText, AccessibleExtendedText,
	AccessibleEditableText
	{
		@Override
		public void setTextContents(String s) {
			// TODO Auto-generated method stub
			
		}

		@Override
		public void insertTextAtIndex(int index, String s) {
			// TODO Auto-generated method stub
			
		}

		@Override
		public void delete(int startIndex, int endIndex) {
			// TODO Auto-generated method stub
			
		}

		@Override
		public void cut(int startIndex, int endIndex) {
			// TODO Auto-generated method stub
			
		}

		@Override
		public void paste(int startIndex) {
			// TODO Auto-generated method stub
			
		}

		@Override
		public void replaceText(int startIndex, int endIndex, String s) {
			// TODO Auto-generated method stub
			
		}

		@Override
		public void selectText(int startIndex, int endIndex) {
			// TODO Auto-generated method stub
			
		}

		@Override
		public void setAttributes(int startIndex, int endIndex, AttributeSet as) {
			// TODO Auto-generated method stub
			
		}

		public AccessibleRole getAccessibleRole() {
			return AccessibleRole.TEXT;
		}

		@Override
		public AccessibleText getAccessibleText() {
			return (AccessibleText) this;			
		}

		@Override
		public AccessibleEditableText getAccessibleEditableText() {
					return (AccessibleEditableText) this;
		}

		public int getIndexAtPoint(Point p) {
			// TODO Auto-generated method stub
			return 0;
		}

		@Override
		public Rectangle getCharacterBounds(int i) {
			AnchoredLayout layout = findLayoutOnScreen(cursorPosition.getIndex());
			if (layout == null)
				return null;
			Field field = layout.getField(fieldNumFromSimulatedOffset(i));
			if (field != null)
			{
				Rectangle bounds = field.getCursorBounds(rowFromSimulatedOffset(i),colFromSimulatedOffset(i));
				if (bounds != null)
					bounds.y += layout.getYPos();
				return bounds;
			}
			return null;
		}

		@Override
		public int getCharCount() {
			return 512000;
		}

		@Override
		public int getCaretPosition() {
			return toSimulatedOffset(cursorPosition.getFieldNum(),cursorPosition.getRow(),cursorPosition.getCol());
		}

		@Override
		public String getAtIndex(int part, int index) {
			AccessibleTextSequence sequence = getTextSequenceAt(part, index);
			return (sequence == null)?null:sequence.text;
		}

		@Override
		public String getAfterIndex(int part, int index) {
			AccessibleTextSequence sequence = getTextSequenceAfter(part, index);
			return (sequence == null)?null:sequence.text;
		}

		@Override
		public String getBeforeIndex(int part, int index) {
			AccessibleTextSequence sequence = getTextSequenceBefore(part, index);
			return (sequence == null)?null:sequence.text;
		}

		@Override
		public AttributeSet getCharacterAttribute(int i) {
			// TODO Auto-generated method stub
			return null;
		}

		@Override
		public int getSelectionStart() {
			return getCaretPosition();
		}

		@Override
		public int getSelectionEnd() {
			return getCaretPosition();
		}

		@Override
		public String getSelectedText() {
			// TODO Auto-generated method stub
			return null;
		}

		@Override
		public String  getTextRange(int startIndex, int endIndex) {
			AnchoredLayout layout =findLayoutOnScreen(cursorPosition.getIndex()); 
			if (layout == null) return null;
			String text = "";
			int startFieldNum = fieldNumFromSimulatedOffset(startIndex);
			int startRow = rowFromSimulatedOffset(startIndex);
			int startCol = colFromSimulatedOffset(startIndex);
			int endFieldNum = fieldNumFromSimulatedOffset(endIndex);
			int endRow = rowFromSimulatedOffset(endIndex);
			int endCol = colFromSimulatedOffset(endIndex);
			//System.out.printf("get text range %d/%d/%d, %d/%d/%d\n",startFieldNum,startRow,startCol,endFieldNum,endRow,endCol);
			boolean justOneField =startFieldNum == endFieldNum;
			for ( int fieldNum = startFieldNum;fieldNum <= endFieldNum;fieldNum++) {
				Field field = layout .getField(fieldNum);
				if (field == null) continue;
				String fieldText = field.getText();
				if (fieldText == null)
					continue;
				int startOffset = 0;
				if (fieldNum == startFieldNum)
					startOffset = field.screenLocationToTextOffset(startRow,startCol);
				else
					startOffset = field.screenLocationToTextOffset(startRow,0);					
				
				int endOffset = Math.min(fieldText.length(),field.screenLocationToTextOffset(startRow,field.getNumCols(startRow)));
				if  (fieldNum == endFieldNum)
					if (endCol == 0)
						break;
					else
						endOffset = Math.min(fieldText.length(),field.screenLocationToTextOffset(startRow,endCol));
				text +=fieldText.substring(startOffset, endOffset);
				text += " ";
			}
			return text;
		}

		@Override
		public AccessibleTextSequence getTextSequenceAt(int part, int index) {
			Field field = getCurrentField();
			if (field == null) 
				return null;
			var text = field.getText();
			if (text == null && part != AccessibleExtendedText.LINE)
				return null;
			int offset = field.screenLocationToTextOffset(cursorPosition.row,cursorPosition.col);

			switch (part) {
			case AccessibleText.CHARACTER:
			{
				if (offset >= text.length())
					return null;
				int simulatedOffset = toSimulatedOffset(cursorPosition.fieldNum,cursorPosition.row,cursorPosition.col);
				return new AccessibleTextSequence(simulatedOffset,simulatedOffset+1,text.substring(offset,offset+1));
			}
			
			case AccessibleText.WORD:
			{
				return getWordSequence(text,offset);	 				
						}
			case AccessibleExtendedText.LINE:
			{
				AnchoredLayout layout =findLayoutOnScreen(cursorPosition.getIndex());
				if (layout ==null)
						return null;;
				int firstFieldNum = layout.getBeginRowFieldNum(cursorPosition.fieldNum);
				Field firstField =  layout.getField(firstFieldNum);

				int lastFieldNum = layout.getEndRowFieldNum(firstFieldNum);
				//System.out.printf("get line Sequence for line %d, field %d, %d, %d\n",cursorPosition.getIndex(),cursorPosition.fieldNum,firstFieldNum,lastFieldNum);
				
				if (firstFieldNum == lastFieldNum)
					return null;
				Field lastField = null;
				while (lastFieldNum > firstFieldNum)
				{
					Field testField =  layout.getField(lastFieldNum-1);
					if (cursorPosition.row < testField.getNumRows()) {
						lastField = testField;
						break;
					}

					lastFieldNum--;
					//System.out.printf("reducing last field num to %d\n",lastFieldNum);				
					}
				if (lastField == null)
					return null;
				//System.out.printf("last field cols %d, %s\n",lastField.getNumCols(cursorPosition.row),lastField.getText());
				int simulatedStart = toSimulatedOffset(firstFieldNum, cursorPosition.row,0);
				int simulatedEnd =toSimulatedOffset(lastFieldNum-1, cursorPosition.row,lastField.getNumCols(cursorPosition.row));
				return new AccessibleTextSequence(simulatedStart,simulatedEnd,"dummy");
			}
			default:
				break;
			}
			return null; 
		}

		@Override
			public AccessibleTextSequence getTextSequenceAfter(int part, int index) {
			AccessibleTextSequence sequence = getTextSequenceAt(part,index);
			if (sequence == null)
				return null;
			int fieldNum = fieldNumFromSimulatedOffset(sequence.startIndex);
			int row = rowFromSimulatedOffset(sequence.startIndex);
			int col = colFromSimulatedOffset(sequence.startIndex);
			switch (part) {
			case AccessibleText.WORD:
			{
				fieldNum++;
				int simulatedOffset = toSimulatedOffset(fieldNum,row,0);
				return new AccessibleTextSequence(simulatedOffset,simulatedOffset+1,"");
			}
			case AccessibleText.CHARACTER:
				return new AccessibleTextSequence(sequence.startIndex+1,sequence.startIndex+2,"dummy");
			default:
				break;
			}
			
			return null;
		}

		@Override
		public AccessibleTextSequence getTextSequenceBefore(int part, int index) {
			// TODO Auto-generated method stub
			return null;
		}

		@Override
		public Rectangle getTextBounds(int startIndex, int endIndex) {
			// TODO Auto-generated method stub
			return null;
		}
		int toSimulatedOffset(int fieldNum,int row, int col)
		{
			fieldNum <<= 16;
			row <<= 8;
			return fieldNum | row|col;
		}
		int fieldNumFromSimulatedOffset(int offset)
		{
			return (offset & 0xff0000) >> 16;
		}
		int rowFromSimulatedOffset(int offset)
		{
			return (offset & 0xff00) >>8;
		}
		int colFromSimulatedOffset(int offset)
		{
	return (offset & 0xff);
		}

		private AccessibleTextSequence getWordSequence(String text,int currentOffset) {
			final int length = text.length();
			if (currentOffset >= length)
				return null;
			int startOffset = currentOffset;
			int endOffset = currentOffset+1;
			if (Character.isWhitespace(text.charAt(currentOffset)) || !isAlphanumeric(text.charAt(currentOffset)))
				return new AccessibleTextSequence(toSimulatedOffset(cursorPosition.fieldNum,cursorPosition.row,startOffset), toSimulatedOffset(cursorPosition.fieldNum,cursorPosition.row,endOffset), text.substring(startOffset, endOffset));
			while (startOffset > 0 && isAlphanumeric(text.charAt(startOffset)) &&
					isAlphanumeric(text.charAt(startOffset-1)))
				startOffset--;
			
			while (endOffset < length && isAlphanumeric(text.charAt(endOffset)))
				endOffset++;
			while (endOffset < length && !Character.isWhitespace(text.charAt(endOffset)) &&
					!isAlphanumeric(text.charAt(endOffset)))
				endOffset++;
			return new AccessibleTextSequence(toSimulatedOffset(cursorPosition.fieldNum,cursorPosition.row,startOffset), toSimulatedOffset(cursorPosition.fieldNum,cursorPosition.row,endOffset), text.substring(startOffset, endOffset));
		}
		
		private boolean isAlphanumeric(char ch) {
			return Character.isAlphabetic(ch) || Character.isDigit(ch);
		}
		}
}<|MERGE_RESOLUTION|>--- conflicted
+++ resolved
@@ -1324,7 +1324,6 @@
 		}
 	}
 
-<<<<<<< HEAD
 	public AccessibleContext getAccessibleContext() {
 		if (accessibleContext == null) {
 				accessibleContext = new AccessibleFieldPanel();
@@ -1332,10 +1331,7 @@
 		return accessibleContext;
 }
 	
-// ==================================================================================================
-=======
 //==================================================================================================
->>>>>>> 3eb03b16
 // Inner Classes
 //==================================================================================================
 
@@ -1743,7 +1739,6 @@
 			selectionHandler.updateSelectionSequence(cursorPosition);
 		}
 
-<<<<<<< HEAD
 		public void vkLeft(KeyEvent e) {
 			if (DockingUtils.isControlModifier(e)) {
 							cursorHandler.doCursorWordLeft(EventTrigger.GUI_ACTION);
@@ -1761,15 +1756,6 @@
 else {
 				cursorHandler.doCursorRight(EventTrigger.GUI_ACTION);
 }
-=======
-		void vkLeft(KeyEvent e) {
-			cursorHandler.doCursorLeft(EventTrigger.GUI_ACTION);
-			selectionHandler.updateSelectionSequence(cursorPosition);
-		}
-
-		void vkRight(KeyEvent e) {
-			cursorHandler.doCursorRight(EventTrigger.GUI_ACTION);
->>>>>>> 3eb03b16
 			selectionHandler.updateSelectionSequence(cursorPosition);
 		}
 
