--- conflicted
+++ resolved
@@ -4,9 +4,9 @@
  * Licensed under the Apache License, Version 2.0 (the "License");
  * you may not use this file except in compliance with the License.
  * You may obtain a copy of the License at
- * 
+ *
  *      http://www.apache.org/licenses/LICENSE-2.0
- * 
+ *
  * Unless required by applicable law or agreed to in writing, software
  * distributed under the License is distributed on an "AS IS" BASIS,
  * WITHOUT WARRANTIES OR CONDITIONS OF ANY KIND, either express or implied.
@@ -59,14 +59,13 @@
 		long newValue = 0;
 		int mask = 0;
 		int byteLength = 4; // most relocations affect 4-bytes (change if different)
-<<<<<<< HEAD
 		
 		// Handle relative relocations that do not require symbolAddr or symbolValue 
 		switch (type) {
 
 			case R_SPARC_RELATIVE:
 				newValue = (int) elfRelocationContext.getElfHeader().getImageBase() + (int) addend;
-				memory.setInt(relocationAddress, newValue);
+				memory.setInt(relocationAddress, (int) newValue);
 				return new RelocationResult(Status.APPLIED, byteLength);
 				
 			case R_SPARC_COPY:
@@ -82,12 +81,10 @@
 		if (handleUnresolvedSymbol(elfRelocationContext, relocation, relocationAddress)) {
 			return RelocationResult.FAILURE;
 		}
-
-=======
 	
 		// Relocation docs: https://docs.oracle.com/cd/E19120-01/open.solaris/819-0690/chapter6-24/index.html
 		//
->>>>>>> edb74d7b
+
 		switch (type) {
 			case R_SPARC_8:
 				newValue = symbolValue + addend;
@@ -211,15 +208,12 @@
 				newValue = symbolValue;
 				memory.setInt(relocationAddress, (int) newValue);
 				break;
-<<<<<<< HEAD
-=======
 				
 			case R_SPARC_RELATIVE:
 				newValue = elfRelocationContext.getImageBaseWordAdjustmentOffset() + addend;
 				memory.setInt(relocationAddress, (int) newValue);
 				break;
 				
->>>>>>> edb74d7b
 			case R_SPARC_UA32:
 				newValue = symbolValue + addend;
 				memory.setInt(relocationAddress, (int) newValue);
@@ -375,14 +369,12 @@
 				newValue &= mask;
 				memory.setInt(relocationAddress, oldValue | (int) newValue);
 				break;
-<<<<<<< HEAD
-=======
 				
 			case R_SPARC_COPY:
 				markAsUnsupportedCopy(program, relocationAddress, type, symbolName, symbolIndex,
 					sym.getSize(), elfRelocationContext.getLog());
 				return RelocationResult.UNSUPPORTED;
->>>>>>> edb74d7b
+
 			default:
 				markAsUnhandled(program, relocationAddress, type, symbolIndex, symbolName,
 					elfRelocationContext.getLog());
