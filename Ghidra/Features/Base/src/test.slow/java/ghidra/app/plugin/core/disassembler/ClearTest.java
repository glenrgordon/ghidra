--- conflicted
+++ resolved
@@ -566,11 +566,7 @@
 	public void testClearComments() throws Exception {
 
 		assertTrue(cb.goToField(addr("0x10022cc"), "Bytes", 0, 4));
-<<<<<<< HEAD
-		SetCommentCmd cmd =new SetCommentCmd(addr("0x10022cc"), CommentType.EOL, "my comment");
-=======
 		SetCommentCmd cmd = new SetCommentCmd(addr("0x10022cc"), CommentType.EOL, "my comment");
->>>>>>> e03fb9af
 		applyCmd(program, cmd);
 
 		performAction(clearWithOptionsAction, cb.getProvider(), false);
