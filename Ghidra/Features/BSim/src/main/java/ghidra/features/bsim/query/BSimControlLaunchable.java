--- conflicted
+++ resolved
@@ -97,13 +97,8 @@
 			Set.of(DN_OPTION);
 	private static final Set<String> DROPUSER_OPTIONS = Set.of();
 	private static final Set<String> CHANGEAUTH_OPTIONS = Set.of(
-<<<<<<< HEAD
 		AUTH_OPTION, DN_OPTION, NO_LOCAL_AUTH_OPTION, CAFILE_OPTION);
-	
-=======
-		AUTH_OPTION, NO_LOCAL_AUTH_OPTION, CAFILE_OPTION);
-
->>>>>>> 1e0df782
+
 	//@formatter:on
 	private static final Map<String, Set<String>> ALLOWED_OPTION_MAP = new HashMap<>();
 	static {
@@ -1435,7 +1430,6 @@
 	private static void printUsage() {
 		//@formatter:off
 		System.err.println("\n" + 
-<<<<<<< HEAD
 			"USAGE: bsim_ctl [command]  required-args... [OPTIONS...}\n\n" +
 			"                start      </datadir-path> [--auth|-a pki|password|trust] [--noLocalAuth] [--cafile \"</cacert-path>\"] [--dn \"<distinguished-name>\"]\n" +
 			"                stop       </datadir-path> [--force]\n" +
@@ -1451,23 +1445,6 @@
 			"   --cert </certfile-path>\n" +
 			"\n" +
 			"NOTE: Options with values may also be specified using the form: --option=value\n");
-=======
-				"USAGE: bsim_ctl [command]  required-args... [OPTIONS...}\n\n" +
-				"                start      </datadir-path> [--auth|-a pki|password|trust] [--noLocalAuth] [--cafile \"</cacert-path>\"] [--dn \"<distinguished-name>\"]\n" +
-				"                stop       </datadir-path> [--force]\n" +
-				"                adduser    </datadir-path> <username> [--dn \"<distinguished-name>\"]\n" +
-				"                dropuser   </datadir-path> <username>\n" +
-				"                changeauth </datadir-path> [--auth|-a pki|password|trust] [--noLocalAuth] [--cafile \"</cacert-path>\"]\n" +
-				"                resetpassword   <username>\n" +
-				"                changeprivilege <username> admin|user\n" + 
-				"\n" + 
-				"Global options:\n" +
-				"   --port|-p <portnum>\n" + 
-				"   --user|-u <username>\n" + 
-				"   --cert </certfile-path>\n" +
-				"\n" +
-				"NOTE: Options with values may also be specified using the form: --option=value\n");
->>>>>>> 1e0df782
 		//@formatter:on
 	}
 
