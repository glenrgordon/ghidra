/* ###
 * IP: GHIDRA
 *
 * Licensed under the Apache License, Version 2.0 (the "License");
 * you may not use this file except in compliance with the License.
 * You may obtain a copy of the License at
 * 
 *      http://www.apache.org/licenses/LICENSE-2.0
 * 
 * Unless required by applicable law or agreed to in writing, software
 * distributed under the License is distributed on an "AS IS" BASIS,
 * WITHOUT WARRANTIES OR CONDITIONS OF ANY KIND, either express or implied.
 * See the License for the specific language governing permissions and
 * limitations under the License.
 */
//DO NOT RUN. THIS IS NOT A SCRIPT! THIS IS A CLASS THAT IS USED BY SCRIPTS. 
package classrecovery;

import java.util.*;

import ghidra.app.cmd.label.DemanglerCmd;
import ghidra.app.util.NamespaceUtils;
import ghidra.app.util.demangler.*;
import ghidra.framework.plugintool.PluginTool;
import ghidra.program.flatapi.FlatProgramAPI;
import ghidra.program.model.address.*;
import ghidra.program.model.data.*;
import ghidra.program.model.listing.*;
import ghidra.program.model.mem.*;
import ghidra.program.model.scalar.Scalar;
import ghidra.program.model.symbol.*;
import ghidra.program.util.ProgramLocation;
import ghidra.program.util.ProgramMemoryUtil;
import ghidra.util.Msg;
import ghidra.util.bytesearch.*;
import ghidra.util.exception.*;
import ghidra.util.task.TaskMonitor;

public class RTTIGccClassRecoverer extends RTTIClassRecoverer {

	private static final String VMI_CLASS_TYPE_INFO_STRUCTURE = "VmiClassTypeInfoStructure";
	private static final String BASE_CLASS_TYPE_INFO_STRUCTURE = "BaseClassTypeInfoStructure";
	private static final String SI_CLASS_TYPE_INFO_STRUCTURE = "SiClassTypeInfoStructure";
	private static final String CLASS_TYPE_INFO_STRUCTURE = "ClassTypeInfoStructure";
	private static final String VTABLE_LABEL = "vtable";
	private static final String CLASS_VTABLE_PTR_FIELD_EXT = "vftablePtr";
	private static final int NONE = -1;
	private static final int UNKNOWN = -2;
	private static final boolean DEBUG = false;

	Map<RecoveredClass, Address> classToTypeinfoMap = new HashMap<RecoveredClass, Address>();
	Address class_type_info_vtable = null;
	Address si_class_type_info_vtable = null;
	Address vmi_class_type_info_vtable = null;
	Address class_type_info = null;
	Address si_class_type_info = null;
	Address vmi_class_type_info = null;

	List<RecoveredClass> nonInheritedGccClasses = new ArrayList<RecoveredClass>();
	List<RecoveredClass> singleInheritedGccClasses = new ArrayList<RecoveredClass>();
	List<RecoveredClass> multiAndOrVirtuallyInheritedGccClasses = new ArrayList<RecoveredClass>();

	List<RecoveredClass> recoveredClasses = new ArrayList<RecoveredClass>();

	private Map<RecoveredClass, Map<Integer, RecoveredClass>> classToParentOrderMap =
		new HashMap<RecoveredClass, Map<Integer, RecoveredClass>>();

	private Map<RecoveredClass, Map<RecoveredClass, Long>> classToParentOffsetMap =
		new HashMap<RecoveredClass, Map<RecoveredClass, Long>>();

	boolean isDwarfLoaded;
	boolean replaceClassStructs;

	public RTTIGccClassRecoverer(Program program, ProgramLocation location, PluginTool tool,
			FlatProgramAPI api, boolean createBookmarks, boolean useShortTemplates,
			boolean nameVfunctions, boolean isDwarfLoaded, boolean replaceExistingClassStructures,
			TaskMonitor monitor) throws Exception {

		super(program, location, tool, api, createBookmarks, useShortTemplates, nameVfunctions,
			replaceExistingClassStructures, isDwarfLoaded, monitor);
		this.isDwarfLoaded = isDwarfLoaded;
		this.replaceClassStructs = replaceExistingClassStructures;
	}

	@Override
	public boolean containsRTTI() throws CancelledException, InvalidInputException {

		if (!hasSpecialVtable()) {
			return false;
		}

		return true;
	}

	@Override
	public boolean isValidProgramType() {
		if (!isGcc()) {
			return false;
		}
		return true;
	}

	@Override
	public List<RecoveredClass> createRecoveredClasses() throws CancelledException, Exception {

		processGccRTTI();
		if (recoveredClasses == null) {
			Msg.debug(this, "Could not recover gcc rtti classes");
			return null;
		}

		createCalledFunctionMap(recoveredClasses);

		createClassHierarchyListAndMapForGcc();

		if (isDwarfLoaded) {
			retrieveExistingClassStructures(recoveredClasses);
			assignConstructorsAndDestructorsUsingExistingName(recoveredClasses);
		}
		else {
			processConstructorAndDestructors();
		}

		createVftableOrderMap(recoveredClasses);

		figureOutClassDataMembers(recoveredClasses);

		createAndApplyClassStructures();

		return recoveredClasses;

	}

	private boolean isGcc() {

		boolean isELF = program.getExecutableFormat().contains("ELF");
		if (!isELF) {
			return false;
		}

		boolean isCompilerSpecGcc =
			program.getCompilerSpec().getCompilerSpecID().getIdAsString().equalsIgnoreCase("gcc");
		if (isCompilerSpecGcc) {
			return true;
		}

		MemoryBlock commentBlock = program.getMemory().getBlock(".comment");
		if (commentBlock == null) {
			return false;
		}

		if (!commentBlock.isLoaded()) {
			return false;
		}

		// check memory bytes in block for GCC: bytes
		byte[] gccBytes = { (byte) 0x47, (byte) 0x43, (byte) 0x43, (byte) 0x3a };
		byte[] maskBytes = { (byte) 0xff, (byte) 0xff, (byte) 0xff, (byte) 0xff };

		Address found = program.getMemory()
				.findBytes(commentBlock.getStart(), commentBlock.getEnd(), gccBytes, maskBytes,
					true, monitor);
		if (found == null) {
			return false;
		}
		return true;

	}

	/**
	 * Method to check for at least one special RTTI vtable
	 * @return true if the program has at least one special vtable, false if none
	 * @throws CancelledException if cancelled
	 * @throws InvalidInputException if bad characters creating labels
	 */
	private boolean hasSpecialVtable() throws CancelledException, InvalidInputException {

		boolean hasSpecialVtable = createSpecialVtables();
		return hasSpecialVtable;

	}

	private Address findSpecialVtable(String namespace, String name) throws CancelledException {

		Address vtableAddress = null;

		Symbol symbolInNamespaces = getSymbolInNamespaces(namespace, name, VTABLE_LABEL);

		if (symbolInNamespaces != null) {
			if (!symbolInNamespaces.isPrimary()) {
				symbolInNamespaces.setPrimary();
			}
			vtableAddress = symbolInNamespaces.getAddress();

			return vtableAddress;
		}

		// if there is just one address that has symbols containing both strings then it suggests
		// mangled symbol since the above didn't find it
		Address addressContainingBothStrings =
			getSingleAddressOfSymbolContainingBothStrings(namespace, name);
		if (addressContainingBothStrings == null) {
			return null;
		}

		// try demangling all the symbols at this address	
		Symbol[] vtableSymbols = symbolTable.getSymbols(addressContainingBothStrings);
		for (Symbol vtableSymbol : vtableSymbols) {
			DemanglerCmd cmd =
				new DemanglerCmd(addressContainingBothStrings, vtableSymbol.getName());
			cmd.applyTo(program, monitor);

		}

		// now check again to see if we can find the namespace/name
		symbolInNamespaces = getSymbolInNamespaces(namespace, name, VTABLE_LABEL);

		if (symbolInNamespaces != null) {
			if (!symbolInNamespaces.isPrimary()) {
				symbolInNamespaces.setPrimary();
			}
			vtableAddress = symbolInNamespaces.getAddress();

			return vtableAddress;
		}

		return null;

	}

	private void processGccRTTI() throws CancelledException, Exception {

		// create the appropriate type of type info struct at the various typeinfo symbol locations
		List<Address> typeinfoAddresses = createTypeinfoStructs();

		if (typeinfoAddresses.isEmpty()) {
			return;
		}

		processVtables();

		// process vtables and create classes for the vtables that have no typeinfo
		List<Symbol> vftableSymbols = findVftablesFromVtables();

		recoveredClasses = recoverClassesFromVftables(vftableSymbols, true, true);

		// find all valid typeinfo symbols and get their class namespace and create RecoveredClass 
		// object
		AddressSet nonExecutableAddressSet = program.getAddressFactory()
				.getAddressSet()
				.subtract(program.getMemory().getExecuteSet());

		List<Symbol> typeinfoSymbols =
			extendedFlatAPI.getListOfSymbolsInAddressSet(nonExecutableAddressSet, "typeinfo", true);

		// create class objects for each typeinfo struct and make class to typeinfo mapping for each		
		createClassesFromTypeinfoSymbols(typeinfoSymbols);

		updateClassesWithParentsAndFlags(typeinfoSymbols);

		// update the vftable offset map
		Iterator<RecoveredClass> recoveredClassIterator = recoveredClasses.iterator();
		while (recoveredClassIterator.hasNext()) {

			monitor.checkCanceled();

			RecoveredClass recoveredClass = recoveredClassIterator.next();

			List<Address> vftableAddresses = recoveredClass.getVftableAddresses();

			Iterator<Address> vftableAddressIterator = vftableAddresses.iterator();
			while (vftableAddressIterator.hasNext()) {
				monitor.checkCanceled();
				Address vftableAddress = vftableAddressIterator.next();

				Address offsetAddress = vftableAddress.subtract(2 * defaultPointerSize);
				int offsetValue = (int) api.getLong(offsetAddress);

				recoveredClass.addClassOffsetToVftableMapping(offsetValue, vftableAddress);
			}

		}
		return;

	}

	private void updateClassesWithParentsAndFlags(List<Symbol> typeinfoSymbols) throws Exception {

		// add properties and parents to each class 
		Iterator<Symbol> typeinfoIterator = typeinfoSymbols.iterator();
		while (typeinfoIterator.hasNext()) {

			monitor.checkCanceled();

			Symbol typeinfoSymbol = typeinfoIterator.next();
			Address typeinfoAddress = typeinfoSymbol.getAddress();

			// skip the typeinfo symbols from the three special typeinfos 
			if (typeinfoAddress.equals(class_type_info) ||
				typeinfoAddress.equals(si_class_type_info) ||
				typeinfoAddress.equals(vmi_class_type_info)) {
				continue;
			}

			Namespace classNamespace = typeinfoSymbol.getParentNamespace();

			RecoveredClass recoveredClass = getClass(classNamespace);

			if (recoveredClass == null) {
				// this shoudln't be null at this point
				if (DEBUG) {
					Msg.debug(this,
						"***Shouldn't be a null class here: " + classNamespace.getName());
				}
				recoveredClass = createNewClass(classNamespace, false);
				recoveredClasses.add(recoveredClass);
			}
			else {
				if (!recoveredClasses.contains(recoveredClass)) {
					recoveredClasses.add(recoveredClass);
				}
			}

			Address specialTypeinfoRef =
				extendedFlatAPI.getSingleReferencedAddress(typeinfoAddress);
			if (specialTypeinfoRef == null) {
				if (DEBUG) {
					Msg.debug(this,
						"No special typeinfo reference found. Cannot process typeinfo struct at " +
							typeinfoAddress.toString());
				}
				continue;
			}

			if (!isSpecialTypeinfo(specialTypeinfoRef)) {
				// check for EXTERNAL block and look for specialTypeinfoRef there
				// if fix works, put external block error message and to contact us
				if (!hasExternalBlock()) {
					if (DEBUG) {
						Msg.debug(this,
							"Special typeinfo reference is not equal to one of the three special " +
								"type infos. Cannot process typeinfo struct at " +
								typeinfoAddress.toString());
					}
					continue;
				}
				// use referenced vtable symbol name instead since when in EXTERNAL block
				// since can't get at the typeinfo ref in that block
				if (!isSpecialVtable(specialTypeinfoRef)) {
					if (DEBUG) {
						Msg.debug(this,
							"Special typeinfo reference is not equal to one of the three special " +
								"type infos. Cannot process typeinfo struct at " +
								typeinfoAddress.toString());
					}
					continue;
				}

			}

			if (specialTypeinfoRef.equals(class_type_info) ||
				specialTypeinfoRef.equals(class_type_info_vtable)) {
				recoveredClass.setHasSingleInheritance(true);
				recoveredClass.setHasMultipleInheritance(false);
				recoveredClass.setHasMultipleVirtualInheritance(false);
				recoveredClass.setInheritsVirtualAncestor(false);

				// no parents so just add empty order and parent maps to the class maps
				Map<Integer, RecoveredClass> orderToParentMap =
					new HashMap<Integer, RecoveredClass>();

				classToParentOrderMap.put(recoveredClass, orderToParentMap);

				Map<RecoveredClass, Long> parentToOffsetMap = new HashMap<RecoveredClass, Long>();

				classToParentOffsetMap.put(recoveredClass, parentToOffsetMap);
				continue;
			}

			// per docs those on this list are
			// classes containing only a single, public, non-virtual base at offset zero
			if (specialTypeinfoRef.equals(si_class_type_info) ||
				specialTypeinfoRef.equals(si_class_type_info_vtable)) {

				RecoveredClass parentClass = getSiClassParent(typeinfoAddress);
				if (parentClass == null) {
					throw new Exception("Could not get si parent from typeinfoAddress " +
						typeinfoAddress.toString());
				}

				if (DEBUG) {
					Msg.debug(this,
						recoveredClass.getName() + " adding si parent " + parentClass.getName());
				}

				updateClassWithParent(parentClass, recoveredClass);
				recoveredClass.setHasSingleInheritance(true);
				recoveredClass.setHasMultipleInheritance(false);
				recoveredClass.setHasMultipleVirtualInheritance(false);
				parentClass.setIsPublicClass(true);
				recoveredClass.addParentToBaseTypeMapping(parentClass, false);

				// add order to parent and parent offset
				Map<Integer, RecoveredClass> orderToParentMap =
					new HashMap<Integer, RecoveredClass>();
				orderToParentMap.put(0, parentClass);
				classToParentOrderMap.put(recoveredClass, orderToParentMap);

				Map<RecoveredClass, Long> parentToOffsetMap = new HashMap<RecoveredClass, Long>();
				parentToOffsetMap.put(parentClass, 0L);

				classToParentOffsetMap.put(recoveredClass, parentToOffsetMap);

				if (!recoveredClasses.contains(parentClass)) {
					recoveredClasses.add(parentClass);
				}
				continue;
			}

			if (specialTypeinfoRef.equals(vmi_class_type_info) ||
				specialTypeinfoRef.equals(vmi_class_type_info_vtable)) {

				List<RecoveredClass> parents =
					addGccClassParentsFromVmiStruct(recoveredClass, typeinfoAddress);

				if (parents.isEmpty()) {
					continue;
				}

				for (RecoveredClass parent : parents) {
					monitor.checkCanceled();
					if (!recoveredClasses.contains(parent)) {
						recoveredClasses.add(parent);
					}
				}
			}
		}

		return;

	}

	/**
	 * Method to process the primary vtable for each "vtable" label
	 * @throws Exception if Data cannot be created
	 */
	private void processVtables() throws Exception {

		List<Symbol> listOfVtableSymbols = new ArrayList<Symbol>();

		// if dwarf loaded then get vtables using symbols
		if (!isDwarfLoaded) {
			listOfVtableSymbols = findVtablesUsingTypeinfoRefs();
		}
		else {
			listOfVtableSymbols = extendedFlatAPI.getListOfSymbolsInAddressSet(
				program.getAddressFactory().getAddressSet(), VTABLE_LABEL, false);
		}

		List<Symbol> copyListOfVtableSymbols = new ArrayList<Symbol>(listOfVtableSymbols);

		Iterator<Symbol> vtableIterator = listOfVtableSymbols.iterator();

		while (vtableIterator.hasNext()) {

			monitor.checkCanceled();

			Symbol vtableSymbol = vtableIterator.next();
			Namespace vtableNamespace = vtableSymbol.getParentNamespace();
			Address vtableAddress = vtableSymbol.getAddress();

			processVtable(vtableAddress, vtableNamespace, true, copyListOfVtableSymbols);
		}
		return;
	}

	private List<Symbol> findVtablesUsingTypeinfoRefs() throws Exception {

		List<Symbol> vtableSymbols = new ArrayList<Symbol>();

		List<Address> typeinfoAddresses = getTypeinfoAddressesUsingSymbols();
		if (typeinfoAddresses.isEmpty()) {
			return vtableSymbols;
		}

		// find refs to typeinfo's that are not in functions, instructions, or typeinfo structs
		// we only want ones that may be in vtables
		List<Address> typeinfoReferencesNotInTypeinfoStructs =
			findTypeinfoReferencesNotInTypeinfoStructs(typeinfoAddresses);

		if (typeinfoReferencesNotInTypeinfoStructs.isEmpty()) {
			return vtableSymbols;
		}

		for (Address typeinfoRef : typeinfoReferencesNotInTypeinfoStructs) {
			monitor.checkCanceled();

			Address typeinfoAddress = extendedFlatAPI.getPointer(typeinfoRef);

			if (typeinfoAddress == null) {
				continue;
			}

			Structure typeinfoStructure = getTypeinfoStructure(typeinfoAddress);

			if (typeinfoStructure == null) {
				continue;
			}

			if (!isValidClassInfoStructure(typeinfoStructure)) {
				continue;
			}

			// get top of vtable
			Address vtableAddress = getPrimaryVtableAddress(typeinfoRef);
			if (vtableAddress == null) {
				continue;
			}

			// create symbol
			Symbol typeinfoSymbol = api.getSymbolAt(typeinfoAddress);
			if (typeinfoSymbol == null) {
				continue;
			}
			if (!typeinfoSymbol.getName().equals("typeinfo")) {
				continue;
			}

			// check for construction table and make new namespace if so
			Namespace classNamespace = typeinfoSymbol.getParentNamespace();

			if (classNamespace.equals(globalNamespace)) {
				throw new Exception("typeinfo has global namespace " + typeinfoAddress);
			}

			Symbol vtableSymbol = symbolTable.createLabel(vtableAddress, VTABLE_LABEL,
				classNamespace, SourceType.ANALYSIS);
			vtableSymbols.add(vtableSymbol);

			api.setPlateComment(vtableAddress, "vtable for " + classNamespace.getName(true));
		}
		return vtableSymbols;

	}

	private Address getPrimaryVtableAddress(Address typeinfoRef) throws CancelledException {

		// check the long just before and if not a zero then continue since the rest
		// are internal vtables and will get processed when the main one does
		Address longBeforeTypeinfoRef = getAddress(typeinfoRef, 0 - defaultPointerSize);

		// if this address doesn't exist then continue since not a valid vtable
		if (longBeforeTypeinfoRef == null) {
			return null;
		}

		// check for appropriately sized long that is value 0 to make sure the 
		// vtable the typeinfo ref is in is the main one and skip otherwise since non-zero
		// ones are internal vtables that will get processed with the main one
		if (!extendedFlatAPI.hasNumZeros(longBeforeTypeinfoRef, defaultPointerSize)) {
			return null;
		}

		Address vtableAddress = longBeforeTypeinfoRef;
		MemoryBlock currentBlock = program.getMemory().getBlock(typeinfoRef);

		// stop if top of mem block
		// stop if bytes are an address
		// stop if referenced
		// are they ever zero - not that i have seen so far in the last vftable 
		// if pointer to something or valid address
		// or is in a structure
		Address nextAddress = getAddress(vtableAddress, 0 - defaultPointerSize);
		while (nextAddress != null &&
			program.getMemory().getBlock(nextAddress).equals(currentBlock) &&
			getPointerToDefinedMemory(nextAddress) == null) {
			vtableAddress = nextAddress;
			nextAddress = getAddress(vtableAddress, 0 - defaultPointerSize);
		}

		return vtableAddress;

	}

	private Address getPointerToDefinedMemory(Address address) {

		Address pointer = extendedFlatAPI.getPointer(address);
		if (pointer == null) {
			return null;
		}

		if (program.getMemory().getAllInitializedAddressSet().contains(pointer)) {
			return pointer;
		}

		return null;

	}

	private boolean isValidClassInfoStructure(Structure typeinfoStructure) {
		String typeinfoStructureName = typeinfoStructure.getName();

		if (typeinfoStructureName.equals(CLASS_TYPE_INFO_STRUCTURE)) {
			return true;
		}
		if (typeinfoStructureName.equals(SI_CLASS_TYPE_INFO_STRUCTURE)) {
			return true;
		}
		if (typeinfoStructureName.contains(VMI_CLASS_TYPE_INFO_STRUCTURE)) {
			return true;
		}
		return false;
	}

	private Namespace createConstructionNamespace(Symbol vtableSymbol, Symbol vttSymbol)
			throws Exception {

		Namespace vtableNamespace = vtableSymbol.getParentNamespace();

		Namespace inNamespace = vttSymbol.getParentNamespace();
		String name = vtableNamespace.getName() + "-in-" + inNamespace.getName(true);

		List<Namespace> namespacesByPath =
			NamespaceUtils.getNamespaceByPath(program, vtableNamespace, name);

		if (namespacesByPath.isEmpty()) {

			Namespace newNamespace = NamespaceUtils.createNamespaceHierarchy(name, vtableNamespace,
				program, SourceType.ANALYSIS);
			return newNamespace;

		}
		if (namespacesByPath.size() == 1) {
			return namespacesByPath.get(0);
		}

		throw new Exception(
			"More than one namespace " + vtableNamespace.getName(true) + " " + name);
	}

	private Structure getTypeinfoStructure(Address typeinfoAddress) {

		Data data = api.getDataAt(typeinfoAddress);

		if (!isTypeinfoStruct(data)) {
			return null;
		}

		return (Structure) data.getBaseDataType();

	}

	public List<Address> findTypeinfoReferencesNotInTypeinfoStructs(List<Address> typeinfoAddresses)
			throws CancelledException {

		MemoryBytePatternSearcher searcher = new MemoryBytePatternSearcher("Typeinfo References");

		AddressSet searchSet = new AddressSet();
		AddressSetView initializedSet = program.getMemory().getAllInitializedAddressSet();
		AddressRangeIterator addressRanges = initializedSet.getAddressRanges();
		while (addressRanges.hasNext()) {
			monitor.checkCanceled();
			AddressRange addressRange = addressRanges.next();
			searchSet.add(addressRange.getMinAddress(), addressRange.getMaxAddress());
		}
		List<Address> validTypeinfoRefs = new ArrayList<Address>();

		Iterator<Address> typeinfoIterator = typeinfoAddresses.iterator();
		while (typeinfoIterator.hasNext()) {
			monitor.checkCanceled();
			Address typeinfoAddress = typeinfoIterator.next();
			// check direct refs to see if they are in undefined area or not in function
			byte[] bytes = ProgramMemoryUtil.getDirectAddressBytes(program, typeinfoAddress);

			addByteSearchPattern(searcher, validTypeinfoRefs, typeinfoAddress, bytes, monitor);

		}
		searcher.search(program, searchSet, monitor);
		return validTypeinfoRefs;
	}

	/**
	 * Method to add a search pattern, to the searcher, for the set of bytes representing a typeinfo 
	 * address
	 * @param searcher the MemoryBytePatternSearcher
	 * @param typeinfoRefs a list typeinfo reference addresses that are not contained 
	 * in a function, instruction, or a typeinfo structure
	 * @param typeinfoAddress the given typeinfo address
	 * @param bytes the bytes to search for
	 * @param taskMonitor a cancellable monitor
	 */
	private void addByteSearchPattern(MemoryBytePatternSearcher searcher,
			List<Address> typeinfoRefs, Address typeinfoAddress, byte[] bytes,
			TaskMonitor taskMonitor) {

		// no pattern bytes.
		if (bytes == null) {
			return;
		}

		// Each time a match for this byte pattern ...
		GenericMatchAction<Address> action = new GenericMatchAction<Address>(typeinfoAddress) {
			@Override
			public void apply(Program prog, Address addr, Match match) {

				Function functionContainingTypeinfoRef =
					prog.getListing().getFunctionContaining(addr);

				Data dataContainingTypeinfoRef = prog.getListing().getDefinedDataContaining(addr);

				Instruction instructionContainingAddr =
					prog.getListing().getInstructionContaining(addr);

				// check the direct references found with the searcher
				// if not in function but is an instruction then create the function
				// otherwise, add to the list to report to user
				if (functionContainingTypeinfoRef == null && instructionContainingAddr == null &&
					dataContainingTypeinfoRef == null) {
					typeinfoRefs.add(addr);
				}
				else if (dataContainingTypeinfoRef != null &&
					!isTypeinfoStruct(dataContainingTypeinfoRef)) {
					typeinfoRefs.add(addr);
				}

			}

		};

		// create a Pattern of the bytes and the MatchAction to perform upon a match
		GenericByteSequencePattern<Address> genericByteMatchPattern =
			new GenericByteSequencePattern<>(bytes, action);

		searcher.addPattern(genericByteMatchPattern);

	}

	/**
	 * Method to determine if the given data is a typeinfo structure
	 * @param data the given data
	 * @return true if the given data is a typeinfo structure, else return false
	 */
	private boolean isTypeinfoStruct(Data data) {

		if (data == null) {
			return false;
		}

		DataType baseDataType = data.getBaseDataType();

		if (!(baseDataType instanceof Structure)) {
			return false;
		}

		Structure structure = (Structure) baseDataType;
		if (structure.getName().contains(CLASS_TYPE_INFO_STRUCTURE)) {
			return true;
		}
		return false;

	}

	/**
	 * Method to create an appropriate type of vtable (primary, internal, or construction) and 
	 * an associated VTT, if applicable
	 * @param vtableAddress the given vtable address
	 * @param vtableNamespace the namespace of the given vtable
	 * @param isPrimary true if the vtable is the primary one for the class
	 * @param listOfAllVtables list of all vtables
	 * @throws CancelledException if cancelled
	 */
	private void processVtable(Address vtableAddress, Namespace vtableNamespace, boolean isPrimary,
			List<Symbol> listOfAllVtables) throws CancelledException, Exception {

		// skip the special tables			
		if (vtableAddress.equals(class_type_info_vtable) ||
			vtableAddress.equals(si_class_type_info_vtable) ||
			vtableAddress.equals(vmi_class_type_info_vtable)) {
			return;
		}

		Data dataAt = api.getDataAt(vtableAddress);

		// first check to see it is an erroneous vtable that has been made a byte array
		// if so, clear it and start looking for the typeinfo reference
		if (dataAt != null && dataAt.isArray()) {
			api.clearListing(vtableAddress);

		}
		if (dataAt != null && !dataAt.getDataType().getName().equals("long")) {
			api.clearListing(vtableAddress);
		}

		// find the special type info ref
		Address typeinfoAddress = findNextTypeinfoRef(vtableAddress);
		if (typeinfoAddress == null) {
			if (DEBUG) {
				Msg.debug(this, vtableNamespace.getName() +
					" vtable has no typeinfo ref after vtable at " + vtableAddress.toString());
			}
			return;
		}

		// create the typeinfo pointer if there isn't already one
		Data typeinfoPtr = api.getDataAt(typeinfoAddress);
		if (typeinfoPtr == null) {
			DataType nullPointer = dataTypeManager.getPointer(null);

			api.createData(typeinfoAddress, nullPointer);

		}

		// if not already named a construction-vtable then check to see if it is one so it can
		// be renamed and the new namespace figured out
		// know it isn't null because the of the vtable symbol iterator used to call this method in 
		// the first place
		Symbol vtableSymbol = symbolTable.getPrimarySymbol(vtableAddress);
		if (!vtableSymbol.getName().equals("construction-vtable") && listOfAllVtables != null) {
			// get first VTT before this vtable
			Symbol vttSymbolBeforeConstructionVtable = getVTTBefore(vtableSymbol.getAddress());
			if (vttSymbolBeforeConstructionVtable != null) {
				List<Address> subVTTs = getSubVTTs(vttSymbolBeforeConstructionVtable.getAddress());

				if (!subVTTs.isEmpty()) {
					int n = 0;
					for (Address subVTTAddress : subVTTs) {
						monitor.checkCanceled();
						n++;
						Symbol constructionVtableSymbol = getNthSymbolOnListAfterAddress(
							vttSymbolBeforeConstructionVtable.getAddress(), listOfAllVtables, n);
						if (constructionVtableSymbol.equals(vtableSymbol)) {

							// change the namespace and name of the vtable
							Namespace classNamespace = createConstructionNamespace(vtableSymbol,
								vttSymbolBeforeConstructionVtable);

							vtableSymbol.setNameAndNamespace("construction-vtable", classNamespace,
								SourceType.ANALYSIS);
							vtableNamespace = vtableSymbol.getParentNamespace();
							// label the subVTTaddress
							symbolTable.createLabel(subVTTAddress, "subVTT_" + n,
								vttSymbolBeforeConstructionVtable.getParentNamespace(),
								SourceType.ANALYSIS);

							api.setPlateComment(vtableAddress,
								"construction vtable " + n + " for class " +
									vttSymbolBeforeConstructionVtable.getParentNamespace()
											.getName(true));

						}
					}

				}

			}

		}

		// create longs from top of vtable to the typeinfoAddress
		createLongs(vtableAddress, typeinfoAddress);

		Address possibleVftableAddress = getAddress(typeinfoAddress, defaultPointerSize);

		if (possibleVftableAddress == null) {
			return;
		}

		int numFunctionPointers = getNumFunctionPointers(possibleVftableAddress, true, true);

		if (numFunctionPointers == 0) {
			// if not a vftable check for an internal vtable
			boolean isInternalVtable =
				createInternalVtable(possibleVftableAddress, vtableNamespace);
			if (isInternalVtable) {
				return;
			}
			// if not an internal vtable check for VTT table
			boolean isVTT = createVTT(vtableNamespace, possibleVftableAddress);
			if (isVTT) {
				return;
			}
			return;
		}

		// if at least one function pointer make vftable label - the createVftable method will
		// create the table late
		String vftableLabel = VFTABLE_LABEL;
		if (!isPrimary) {
			vftableLabel = "internal_" + vftableLabel;
		}

		symbolTable.createLabel(possibleVftableAddress, vftableLabel, vtableNamespace,
			SourceType.ANALYSIS);

		createVftableArray(possibleVftableAddress, numFunctionPointers);

		// check for an internal vtable after the vftable and make a symbol there if there is one
		// will process them later
		Address possibleInternalVtableAddress =
			getAddress(possibleVftableAddress, defaultPointerSize * numFunctionPointers);
		// if there is no symbol or a non-default symbol then the nextAddress is an internal
		// vtable
		if (possibleInternalVtableAddress == null) {
			return;
		}

		// check to see if it is an internal vtable
		boolean isInternalVtable =
			createInternalVtable(possibleInternalVtableAddress, vtableNamespace);
		if (isInternalVtable) {
			return;
		}

		// otherwise check to see if it is a VTT table and create it if so
		boolean isVTT = createVTT(vtableNamespace, possibleInternalVtableAddress);
		if (isVTT) {
			return;
		}
	}

	private Symbol getVTTBefore(Address address) throws CancelledException {

		// get all symbols named VTT and get the one directly before the given address
		List<Symbol> vttSymbols = extendedFlatAPI.getListOfSymbolsInAddressSet(
			program.getAddressFactory().getAddressSet(), "VTT", true);

		return getSymbolOnListBeforeAddress(address, vttSymbols);

	}

	private List<Address> getSubVTTs(Address vttAddress) {

		// keep getting next code unit and continue while in the VTT (check for pointers)
		// if there is a reference inside the vtt then count it - it is a subVTT
		int offset = 0;
		List<Address> subVtts = new ArrayList<Address>();
		Address currentAddress = vttAddress;
		while (currentAddress != null && getPointerToDefinedMemory(currentAddress) != null) {
			if (offset > 0) {
				Reference[] referencesTo = api.getReferencesTo(currentAddress);
				if (referencesTo.length > 0) {
					subVtts.add(currentAddress);
				}
			}
			offset++;
			currentAddress = getAddress(vttAddress, defaultPointerSize * offset);
		}

		return subVtts;

	}

	/*
	 * Method to get the address on list that is the first that comes after the given address
	 */
	private Symbol getSymbolOnListBeforeAddress(Address givenAddress, List<Symbol> listOfSymbols)
			throws CancelledException {

		if (listOfSymbols.isEmpty()) {
			return null;
		}

		Symbol symbolBefore = null;

		listOfSymbols.sort((a1, a2) -> a1.getAddress().compareTo(a2.getAddress()));

		for (Symbol symbol : listOfSymbols) {
			monitor.checkCanceled();
			if (symbol.getAddress().getOffset() >= givenAddress.getOffset()) {
				return symbolBefore;
			}
			if (symbolBefore == null) {
				symbolBefore = symbol;
				continue;
			}
			if (symbol.getAddress().getOffset() > symbolBefore.getAddress().getOffset()) {
				symbolBefore = symbol;
			}

		}
		return symbolBefore;
	}

	private Symbol getNthSymbolOnListAfterAddress(Address givenAddress, List<Symbol> listOfSymbols,
			int n) throws CancelledException {

		if (listOfSymbols.isEmpty()) {
			return null;
		}

		int numSymbolsAfter = 0;
		listOfSymbols.sort((a1, a2) -> a1.getAddress().compareTo(a2.getAddress()));

		for (Symbol symbol : listOfSymbols) {
			monitor.checkCanceled();
			if (symbol.getAddress().getOffset() > givenAddress.getOffset()) {

				numSymbolsAfter++;
				if (numSymbolsAfter == n) {
					return symbol;
				}
			}
		}
		return null;
	}

	private boolean createInternalVtable(Address possibleInternalVtableAddress,
			Namespace vtableNamespace) throws CancelledException, InvalidInputException, Exception {
		// check to see if it is a pointer and if so, it cannot be an internal vtable
		// as they contain at least one long
		Address pointer = getPointerToDefinedMemory(possibleInternalVtableAddress);
		if (pointer != null) {
			return false;
		}

		Symbol possibleInternalVtableSymbol =
			symbolTable.getPrimarySymbol(possibleInternalVtableAddress);
		if (possibleInternalVtableSymbol != null &&
			possibleInternalVtableSymbol.getSource() != SourceType.DEFAULT &&
			(!possibleInternalVtableSymbol.getParentNamespace().equals(vtableNamespace) ||
				!possibleInternalVtableSymbol.getName().contains("vtable"))) {
			return false;
		}

		if (possibleInternalVtableSymbol == null ||
			(possibleInternalVtableSymbol.getSource() == SourceType.DEFAULT &&
				(isValidVtableStart(possibleInternalVtableAddress) ||
					isValidVftableStart(possibleInternalVtableAddress)))) {

			symbolTable.createLabel(possibleInternalVtableAddress,
				"internal_vtable_" + possibleInternalVtableAddress.toString(), vtableNamespace,
				SourceType.ANALYSIS);
			processVtable(possibleInternalVtableAddress, vtableNamespace, false, null);
			return true;

		}
		return false;
	}

	/**
	 * Method to create a VTT table label at the given address if it is deemed a valid VTT
	 * @param classNamespace the given namespace
	 * @param address the address of the potential VTT table
	 * @return true if a valid VTT has been discovered and label created
	 * @throws Exception if data creation results in an exception
	 */
	private boolean createVTT(Namespace classNamespace, Address address) throws Exception {

		// get pointer at address
		Address pointer = getPointerToDefinedMemory(address);
		if (pointer == null) {
			return false;
		}
		// check if pointer is to the class vftable or to a class internal vtable or to itself
		// if not one of those things it isn't a VTT
		Symbol symbol = symbolTable.getPrimarySymbol(pointer);
		if ((!symbol.getName().equals(VFTABLE_LABEL) ||
			!symbol.getName().contains("internal_vtable")) &&
			!symbol.getParentNamespace().equals(classNamespace) && !pointer.equals(address)) {
			return false;
		}

		// if it is then create the VTT symbol and create pointer there

		symbolTable.createLabel(address, "VTT", classNamespace, SourceType.ANALYSIS);

		DataType nullPointer = dataTypeManager.getPointer(null);
		try {
			api.createData(pointer, nullPointer);
		}
		catch (Exception e) {
			// already data there so don't try and overwrite it
		}

		api.setPlateComment(address, "VTT for " + classNamespace.getName(true));

		return true;
	}

	private Data createVftableArray(Address vftableAddress, int numFunctionPointers)
			throws Exception {

		api.clearListing(vftableAddress,
			vftableAddress.add((numFunctionPointers * defaultPointerSize - 1)));

		DataType pointerDataType = dataTypeManager.getPointer(null);
		ArrayDataType vftableArrayDataType =
			new ArrayDataType(pointerDataType, numFunctionPointers, defaultPointerSize);

		Data vftableArrayData = api.createData(vftableAddress, vftableArrayDataType);
		return vftableArrayData;
	}

	/**
	 * Method to check for a valid vtable at the given address
	 * @param vtableAddress the given address
	 * @return true if there is a valid vtable at the given address, false otherwise
	 */
	private boolean isValidVtableStart(Address vtableAddress) {

		// check that no refs into the first 2*defaultptr bytes
		// skip top of table since that will have references to it
		Address address = getAddress(vtableAddress, 1);
		if (address == null) {
			return false;
		}
		if (!areNoReferencesInto(address, 2 * defaultPointerSize - 1)) {
			return false;
		}

		// check that no pointers
		if (!areNoReferencesFrom(vtableAddress, 2 * defaultPointerSize)) {
			return false;
		}

		// check that no other data exept possibly longs at correct offsets
		if (!isNoDataCreatedExceptMaybeLongs(vtableAddress, 2 * defaultPointerSize)) {
			return false;
		}

		return true;
	}

	private boolean areNoReferencesInto(Address topAddress, int length) {

		int offset = 0;

		MemoryBlock currentMemoryBlock = program.getMemory().getBlock(topAddress);

		while (offset < length) {

			Address address = getAddress(topAddress, offset);

			if (address == null) {
				return false;
			}

			if (!currentMemoryBlock.contains(address)) {
				return false;
			}

			Reference[] referencesTo = extendedFlatAPI.getReferencesTo(address);
			if (referencesTo.length > 0) {
				return false;
			}

			offset++;

		}
		return true;
	}

	private boolean areNoReferencesFrom(Address topAddress, int length) {

		int offset = 0;

		MemoryBlock currentMemoryBlock = program.getMemory().getBlock(topAddress);

		while (offset < length) {

			Address address = getAddress(topAddress, offset);

			if (address == null) {
				return false;
			}

			if (!currentMemoryBlock.contains(address)) {
				return false;
			}

			List<Address> referenceFromAddresses =
				extendedFlatAPI.getReferenceFromAddresses(address);

			if (referenceFromAddresses.size() > 0) {
				return false;
			}

			offset++;

		}

		return true;

	}

	private boolean isNoDataCreatedExceptMaybeLongs(Address startAddress, int length) {

		int offset = 0;

		MemoryBlock currentMemoryBlock = program.getMemory().getBlock(startAddress);

		while (offset < length) {

			Address address = getAddress(startAddress, offset);

			if (address == null) {
				return false;
			}

			if (!currentMemoryBlock.contains(address)) {
				return false;
			}

			Data data = api.getDataAt(address);

			// if there is data and it isn't on a pointer size boundary then return null
			// if there is data and it is on a pointer size boundary but isn't a long then
			// return null
			// otherwise, continue
			if (data != null) {
				if (offset % defaultPointerSize == 0 &&
					data.getBaseDataType().getName().equals("long")) {
					offset += defaultPointerSize;
					continue;
				}
				return false;
			}
			offset++;
		}

		return true;

	}

	private boolean isValidVftableStart(Address vftableAddress) throws CancelledException {

		// no refs into first defaaultPointerSize bytes
		Address address = getAddress(vftableAddress, 1);
		if (address == null) {
			return false;
		}

		if (!areNoReferencesInto(address, defaultPointerSize - 1)) {
			return false;
		}

		if (extendedFlatAPI.hasNumZeros(vftableAddress, defaultPointerSize)) {
			return true;
		}

		Data data = api.getDataAt(vftableAddress);
		if (data != null) {
			if (!data.isPointer()) {
				return false;
			}
			Address referencedAddress = extendedFlatAPI.getSingleReferencedAddress(vftableAddress);
			if (referencedAddress == null) {
				return false;
			}
			Function functionAt = api.getFunctionAt(referencedAddress);
			if (functionAt != null) {
				return true;
			}
		}
		else {
			try {
				Long longValue = api.getLong(address);
				Address functionAddress = address.getNewAddress(longValue);
				Function functionAt = api.getFunctionAt(functionAddress);
				if (functionAt != null) {
					return true;
				}
			}
			catch (MemoryAccessException e) {
				return false;
			}
			catch (AddressOutOfBoundsException e) {
				return false;
			}

		}

		return false;
	}

	/**
	 * Method to replace the array incorrectly placed at special vftable with longs followed by 
	 * typeinfo label
	 * @param vtableAddress the given special vtable address
	 * @return the address of the typeinfo in the vtable if replace was successful, null otherwise
	 * @throws CancelledException if cancelled
	 * @throws InvalidInputException if bad characters when creating label
	 */
	private Address createSpecialVtable(Address vtableAddress)
			throws CancelledException, InvalidInputException {

		Symbol vtableSymbol = symbolTable.getPrimarySymbol(vtableAddress);

		api.clearListing(vtableAddress);

		int vtableLongs = createVtableLongs(vtableAddress);

		if (vtableLongs > 0) {

			Address typeinfoAddress = vtableAddress.add(vtableLongs * defaultPointerSize);
			symbolTable.createLabel(typeinfoAddress, "typeinfo", vtableSymbol.getParentNamespace(),
				SourceType.ANALYSIS);
			return typeinfoAddress;
		}
		return null;
	}

	/**
	 * Method to create long data type at the given vtable address and return the number created OR
	 * if they are already created, just return how many there are
	 * @param vtableAddress the address of the given vtable
	 * @return the number of long data types at vtableAddress
	 */
	private int createVtableLongs(Address vtableAddress) {

		AddressSetView programAddressSet = program.getMemory().getAllInitializedAddressSet();
		DataType pointer = dataTypeManager.getPointer(null);
		LongDataType longDT = new LongDataType();

		int offset = 0;
		int numLongs = 0;
		while (true) {

			Address address = vtableAddress.add(offset);

			// Except for the first one which should have a symbol, if there is a symbol at the 
			// address, stop making longs because it there are no references into the vtable longs
			if (offset > 0 && symbolTable.getPrimarySymbol(address) != null) {
				return numLongs;
			}

			// create a pointer and check to see if it is a reference to a valid memory location
			try {
				api.createData(address, pointer);
				Address referencedAddress = extendedFlatAPI.getSingleReferencedAddress(address);

				// if it isn't a valid pointer, clear what we just created and increment to offset 
				// so the next can be checked
				if (referencedAddress == null || !programAddressSet.contains(referencedAddress)) {
					api.clearListing(address);
					api.createData(address, longDT);
					offset += defaultPointerSize;
					numLongs++;
				}
				// if it is valid, leave the pointer created and get out of the loop
				else {
					return numLongs;
				}
			}
			// if bump into existing data return the number found so far
			catch (Exception e) {
				return numLongs;
			}

		}
	}

	/**
	 * Method to create and apply typeinfo structs of one of the three types used by rtti classes
	 * @throws CancelledException if cancelled
	 * @throws Exception if could not apply a type info structure
	 */
	private List<Address> createTypeinfoStructs() throws CancelledException, Exception {

		StructureDataType classTypeInfoStructure = createClassTypeInfoStructure();
		StructureDataType siClassTypeInfoStructure =
			createSiClassTypeInfoStructure(classTypeInfoStructure);
		StructureDataType baseClassTypeInfoStructure =
			createBaseClassTypeInfoStructure(classTypeInfoStructure);

		List<Address> typeinfoAddresses;

		// if dwarf get using symbols
		if (isDwarfLoaded) {
			typeinfoAddresses = getTypeinfoAddressesUsingSymbols();
		}
		else {
			// if not, get using ref to specials
			if (hasExternalRelocationRefs()) {
				typeinfoAddresses = getTypeinfoAddressesUsingRelocationTable();
			}
			else {
				typeinfoAddresses = getTypeinfoAddressesUsingSpecialTypeinfos();
			}
		}

		if (typeinfoAddresses.isEmpty()) {
			return typeinfoAddresses;
		}

		for (Address typeinfoAddress : typeinfoAddresses) {

			Address specialTypeinfoRef =
				extendedFlatAPI.getSingleReferencedAddress(typeinfoAddress);
			if (specialTypeinfoRef == null) {
				continue;
			}

			if (!isSpecialTypeinfo(specialTypeinfoRef)) {
				// check for EXTERNAL block and look for specialTypeinfoRef there
				// if fix works, put external block error message and to contact us
				if (!hasExternalBlock()) {
					continue;
				}
				// use referenced vtable symbol name instead since when in EXTERNAL block
				// since can't get at the typeinfo ref in that block
				if (!isSpecialVtable(specialTypeinfoRef)) {
					continue;
				}
			}

			Data newStructure = null;

			// create a "no inheritance" struct here
			if (specialTypeinfoRef.equals(class_type_info) ||
				specialTypeinfoRef.equals(class_type_info_vtable)) {

				newStructure = applyTypeinfoStructure(classTypeInfoStructure, typeinfoAddress);
			}

			// create a "single inheritance" struct here
			else if (specialTypeinfoRef.equals(si_class_type_info) ||
				specialTypeinfoRef.equals(si_class_type_info_vtable)) {

				newStructure = applyTypeinfoStructure(siClassTypeInfoStructure, typeinfoAddress);
			}

			// create a "virtual multip inheritance" struct here
			else if (specialTypeinfoRef.equals(vmi_class_type_info) ||
				specialTypeinfoRef.equals(vmi_class_type_info_vtable)) {

				Structure vmiClassTypeinfoStructure =
					getOrCreateVmiTypeinfoStructure(typeinfoAddress, baseClassTypeInfoStructure);
				if (vmiClassTypeinfoStructure != null) {
					newStructure =
						applyTypeinfoStructure(vmiClassTypeinfoStructure, typeinfoAddress);
				}
			}

			if (newStructure == null) {
				throw new Exception(
					"ERROR: Could not apply typeinfo structure to " + typeinfoAddress);
			}

			// check for existing symbol and if none, demangle the name and apply
			Symbol typeinfoSymbol = api.getSymbolAt(typeinfoAddress);
			if (typeinfoSymbol == null || typeinfoSymbol.getSource() == SourceType.DEFAULT) {
				typeinfoSymbol = createDemangledTypeinfoSymbol(typeinfoAddress);
				if (typeinfoSymbol == null) {
					Msg.debug(this, "Could not create demangled typeinfo symbol at " +
						typeinfoAddress.toString());
				}
			}

			if (typeinfoSymbol != null && typeinfoSymbol.getName().equals("typeinfo")) {
				promoteToClassNamespace(typeinfoSymbol.getParentNamespace());
				continue;
			}

		}
		return typeinfoAddresses;
	}

	private Data applyTypeinfoStructure(Structure typeInfoStructure, Address typeinfoAddress)
			throws CancelledException, AddressOutOfBoundsException, Exception {

		api.clearListing(typeinfoAddress, typeinfoAddress.add(typeInfoStructure.getLength() - 1));
		Data newStructure;

		newStructure = api.createData(typeinfoAddress, typeInfoStructure);

		return newStructure;
	}

	private Structure getOrCreateVmiTypeinfoStructure(Address typeinfoAddress,
			StructureDataType baseClassTypeInfoStructure) {

		// get num base classes
		int offsetOfNumBases = 2 * defaultPointerSize + 4;
		int numBases;
		try {
			numBases = api.getInt(typeinfoAddress.add(offsetOfNumBases));
		}
		// if there isn't enough memory to get the int then return null
		catch (MemoryAccessException | AddressOutOfBoundsException e) {
			return null;
		}

		// get or create the vmiClassTypeInfoStruct
		Structure vmiClassTypeinfoStructure = (Structure) dataTypeManager
				.getDataType(classDataTypesCategoryPath, VMI_CLASS_TYPE_INFO_STRUCTURE + numBases);
		if (vmiClassTypeinfoStructure == null) {
			vmiClassTypeinfoStructure =
				createVmiClassTypeInfoStructure(baseClassTypeInfoStructure, numBases);
		}
		return vmiClassTypeinfoStructure;
	}

	private Symbol createDemangledTypeinfoSymbol(Address typeinfoAddress)
			throws DuplicateNameException, InvalidInputException {

		String mangledTypeinfo = getTypeinfoName(typeinfoAddress);
		if (mangledTypeinfo == null) {
			Msg.debug(this, "Could not get typeinfo string from " + typeinfoAddress.toString());
			return null;
		}

		if (mangledTypeinfo.startsWith("*")) {
			mangledTypeinfo = mangledTypeinfo.substring(1);
		}
		mangledTypeinfo = "_Z" + mangledTypeinfo;

		DemanglerOptions options = new DemanglerOptions();
		options.setDemangleOnlyKnownPatterns(false);
		options.setApplySignature(false);
		options.setDoDisassembly(false);

		DemangledObject demangled = DemanglerUtil.demangle(mangledTypeinfo);
		if (demangled == null) {
			Msg.debug(this, "Could not demangle typeinfo string at " + typeinfoAddress.toString());
			return null;
		}

		String namespaceString = demangled.getNamespaceString();

		Namespace classNamespace = createTypeinfoClassNamespace(namespaceString);

		Msg.debug(this, typeinfoAddress.toString() + " " + namespaceString);

		if (classNamespace == null) {
			Msg.debug(this,
				typeinfoAddress.toString() +
					"Could not create a class namespace for demangled namespace string " +
					namespaceString);
			return null;
		}

		// create the new typeinfo symbol in the demangled namespace

		Symbol newSymbol = symbolTable.createLabel(typeinfoAddress, "typeinfo", classNamespace,
			SourceType.ANALYSIS);
		return newSymbol;
	}

	private Namespace createTypeinfoClassNamespace(String namespaceString)
			throws DuplicateNameException, InvalidInputException {

		int indexOfColons = namespaceString.indexOf("::");
		Namespace namespace = globalNamespace;
		while (indexOfColons != -1) {
			String namespaceName = namespaceString.substring(0, indexOfColons);
			Namespace newNamespace = getOrCreateNamespace(namespaceName, namespace);
			if (newNamespace == null) {
				return null;
			}
			namespace = newNamespace;
			namespaceString = namespaceString.substring(indexOfColons + 2);
			indexOfColons = namespaceString.indexOf("::");
		}
		// the substring after the last :: is the class namespace we want to return
		Namespace classNamespace = getOrCreateNamespace(namespaceString, namespace);
		if (classNamespace == null) {
			return null;
		}

		if (classNamespace.getSymbol().getSymbolType() != SymbolType.CLASS) {
			classNamespace = promoteToClassNamespace(classNamespace);
		}

		return classNamespace;
	}

	private Namespace getOrCreateNamespace(String namespaceName, Namespace parentNamespace)
			throws DuplicateNameException, InvalidInputException {

		Namespace namespace = symbolTable.getNamespace(namespaceName, parentNamespace);
		if (namespace == null) {

			namespace =
				symbolTable.createNameSpace(parentNamespace, namespaceName, SourceType.ANALYSIS);
		}
		return namespace;
	}

	private String getTypeinfoName(Address address) {

		Data dataAt = api.getDataAt(address);
		if (dataAt == null) {
			return null;
		}
		if (!(dataAt.getBaseDataType() instanceof Structure)) {
			return null;
		}

		Structure typeinfoStructure = (Structure) dataAt.getBaseDataType();
		if (!typeinfoStructure.getName().contains(CLASS_TYPE_INFO_STRUCTURE)) {
			return null;
		}
		DataTypeComponent typeinfoNameComponent = typeinfoStructure.getComponent(1);
		DataType typeinfoNameDatatype = typeinfoNameComponent.getDataType();
		if (!(typeinfoNameDatatype instanceof Pointer)) {
			return null;
		}

		Address stringReference = extendedFlatAPI
				.getSingleReferencedAddress(address.add(typeinfoNameComponent.getOffset()));

		Data stringData = api.getDataAt(stringReference);
		if (stringData == null) {
			return null;
		}
		int stringLen = stringData.getLength();
		MemBuffer buf = new DumbMemBufferImpl(program.getMemory(), stringReference);

		StringDataType sdt = new StringDataType();

		String str;

		str = (String) sdt.getValue(buf, sdt.getDefaultSettings(), stringLen);

		return str;
	}

	/**
	 * Method to get a list typeinfo addresses using symbols
	 * @return a list of non-special typeinfo addresses that have "typeinfo" symbols
	 * @throws CancelledException if cancelled
	 */
	private List<Address> getTypeinfoAddressesUsingSymbols() throws CancelledException {

		List<Address> typeinfoAddresses = new ArrayList<Address>();

		AddressSet nonExecutableAddressSet = program.getAddressFactory()
				.getAddressSet()
				.subtract(program.getMemory().getExecuteSet());

		List<Symbol> typeinfoSymbols =
			extendedFlatAPI.getListOfSymbolsInAddressSet(nonExecutableAddressSet, "typeinfo", true);

		Iterator<Symbol> typeinfoIterator = typeinfoSymbols.iterator();
		while (typeinfoIterator.hasNext()) {

			monitor.checkCanceled();

			Symbol typeinfoSymbol = typeinfoIterator.next();
			Address typeinfoAddress = typeinfoSymbol.getAddress();

			// skip the typeinfo symbols from the three special typeinfos 
			if (isSpecialTypeinfo(typeinfoAddress)) {
				continue;
			}
			// check for EXTERNAL block and look for specialTypeinfoRef there
			// if fix works, put external block error message and to contact us
			if (hasExternalBlock() && isSpecialVtable(typeinfoAddress)) {
				continue;
			}

			typeinfoAddresses.add(typeinfoAddress);
		}
		return typeinfoAddresses;
	}

	/**
	 * Method to get a list typeinfo addresses using relocation table info
	 * @return a list of typeinfo addresses
	 * @throws CancelledException if cancelled
	 */
	private List<Address> getTypeinfoAddressesUsingRelocationTable() throws CancelledException {

		List<Address> typeinfoAddresses = new ArrayList<Address>();

		AddressSetView executeSet = program.getMemory().getExecuteSet();

		Iterator<Bookmark> bookmarksIterator =
			program.getBookmarkManager().getBookmarksIterator(BookmarkType.ERROR);
		while (bookmarksIterator.hasNext()) {
			monitor.checkCanceled();
			Bookmark bookmark = bookmarksIterator.next();
			Address bookmarkAddress = bookmark.getAddress();
			if (bookmark.getCategory().equals("EXTERNAL Relocation") &&
				bookmarkContainsSpecialTypeinfoName(bookmark.getComment()) &&
				!executeSet.contains(bookmarkAddress)) {
				typeinfoAddresses.add(bookmarkAddress);
			}
		}
		return typeinfoAddresses;
	}

	private boolean bookmarkContainsSpecialTypeinfoName(String bookmarkComment) {

		if (bookmarkComment.contains("class_type_info")) {
			return true;
		}

		if (bookmarkComment.contains("si_class_type_info")) {
			return true;
		}
		if (bookmarkComment.contains("vmi_class_type_info")) {
			return true;
		}
		return false;
	}

	/**
	 * Method to check to see if there are any EXTERNAL block relocations
	 * @return true if there are any EXTERNAL block relocations in the program, false otherwise
	 * @throws CancelledException if cancelled
	 */
	private boolean hasExternalRelocationRefs() throws CancelledException {
		// if no external block then there won't be any refernces to special typeinfos in external
		// block so return empty list
		if (!hasExternalBlock()) {
			return false;
		}
		Iterator<Bookmark> bookmarksIterator =
			program.getBookmarkManager().getBookmarksIterator(BookmarkType.ERROR);
		while (bookmarksIterator.hasNext()) {
			monitor.checkCanceled();
			Bookmark bookmark = bookmarksIterator.next();
			if (bookmark.getCategory().equals("EXTERNAL Relocation")) {
				return true;
			}
		}
		return false;
	}

	/**
	 * Get the references to the special type infos that exist in the current program.
	 * @return the references to the special type infos that exist in the current program
	 * @throws CancelledException if cancelled
	 */
	private List<Address> getTypeinfoAddressesUsingSpecialTypeinfos() throws CancelledException {

		AddressSetView executeSet = program.getMemory().getExecuteSet();
		List<Address> specialTypeinfoRefs = new ArrayList<Address>();

		if (class_type_info != null) {
			Reference[] refsToClassTypeinfo = api.getReferencesTo(class_type_info);
			for (Reference ref : refsToClassTypeinfo) {
				monitor.checkCanceled();
				Address typeinfoAddress = ref.getFromAddress();
				if (executeSet.contains(typeinfoAddress)) {
					continue;
				}
				specialTypeinfoRefs.add(typeinfoAddress);
			}
		}

		if (si_class_type_info != null) {
			Reference[] refsToSiClassTypeinfo = api.getReferencesTo(si_class_type_info);
			for (Reference ref : refsToSiClassTypeinfo) {
				monitor.checkCanceled();
				Address typeinfoAddress = ref.getFromAddress();
				if (executeSet.contains(typeinfoAddress)) {
					continue;
				}
				specialTypeinfoRefs.add(typeinfoAddress);
			}
		}

		if (vmi_class_type_info != null) {
			Reference[] refsToVmiClassTypeinfo = api.getReferencesTo(vmi_class_type_info);
			for (Reference ref : refsToVmiClassTypeinfo) {
				monitor.checkCanceled();
				Address typeinfoAddress = ref.getFromAddress();
				if (executeSet.contains(typeinfoAddress)) {
					continue;
				}
				specialTypeinfoRefs.add(typeinfoAddress);
			}
		}

		return specialTypeinfoRefs;
	}

	/**
	 * Method to call the various methods to determine whether the functions that make references to
	 * the vftables are constructors, destructors, deleting destructors, clones, or vbase functions
	 * @throws CancelledException if cancelled
	 * @throws InvalidInputException if issues setting function return
	 * @throws DuplicateNameException if try to create same symbol name already in namespace
	 * @Exception if issues making labels
	 */
	private void processConstructorAndDestructors()
			throws CancelledException, InvalidInputException, DuplicateNameException, Exception {

		// find deleting destructors using various mechanisms
		//	findDeletingDestructors(recoveredClasses);

		// use atexit param list to find more destructors
		//	findDestructorsUsingAtexitCalledFunctions(recoveredClasses);

		// figure out which are inlined and put on separate list to be processed later
		separateInlinedConstructorDestructors(recoveredClasses);

		// figure out which member functions are constructors and which are destructors
		// using the order their parents are called		
		processRegularConstructorsAndDestructorsUsingCallOrder(recoveredClasses);

		// determine which of the inlines are constructors and which are destructors
		processInlinedConstructorsAndDestructors(recoveredClasses);

		findConstructorsAndDestructorsUsingAncestorClassFunctions(recoveredClasses);

		findInlineConstructorsAndDestructorsUsingRelatedClassFunctions(recoveredClasses);

		// use the load/store information from decompiler to figure out as many of the 
		// ones that could not be determined in earlier stages
		processRemainingIndeterminateConstructorsAndDestructors(recoveredClasses);

		// use the known constructors and known vfunctions to figure out 
		// clone functions
		//	findCloneFunctions(recoveredClasses);

		// This has to be here. It needs all the info from the previously run methods to do this.
		// Finds the constructors that have multiple basic blocks, reference the vftable not in the 
		// first block, and call non-parent constructors and non operator new before the vftable ref
		//	findMoreInlinedConstructors(recoveredClasses);

		//	findDestructorsWithNoParamsOrReturn(recoveredClasses);

		// use vftables with references to all the same function (except possibly one deleting 
		// destructor)to find the purecall function
		//	identifyPureVirtualFunction(recoveredClasses);

		//	findRealVBaseFunctions(recoveredClasses);

	}

	private StructureDataType createClassTypeInfoStructure() {

		StructureDataType classTypeInfoStructure = new StructureDataType(classDataTypesCategoryPath,
			CLASS_TYPE_INFO_STRUCTURE, 0, dataTypeManager);

		CharDataType characterDT = new CharDataType();
		DataType pointer = dataTypeManager.getPointer(null);
		DataType charPointer = dataTypeManager.getPointer(characterDT);
		classTypeInfoStructure.add(pointer, "classTypeinfoPtr", null);
		classTypeInfoStructure.add(charPointer, "typeinfoName", null);

		classTypeInfoStructure.setPackingEnabled(true);

		return classTypeInfoStructure;
	}

	private StructureDataType createSiClassTypeInfoStructure(
			StructureDataType classTypeInfoStructure) {

		StructureDataType siClassTypeInfoStructure = new StructureDataType(
			classDataTypesCategoryPath, SI_CLASS_TYPE_INFO_STRUCTURE, 0, dataTypeManager);

		CharDataType characterDT = new CharDataType();
		DataType pointer = dataTypeManager.getPointer(null);
		DataType charPointer = dataTypeManager.getPointer(characterDT);

		siClassTypeInfoStructure.add(pointer, "classTypeinfoPtr", null);
		siClassTypeInfoStructure.add(charPointer, "typeinfoName", null);

		DataType pointerToClassTypeInfoStruct = dataTypeManager.getPointer(classTypeInfoStructure);
		siClassTypeInfoStructure.add(pointerToClassTypeInfoStruct, "baseClassTypeInfoPtr", null);

		siClassTypeInfoStructure.setPackingEnabled(true);

		return siClassTypeInfoStructure;
	}

	private StructureDataType createBaseClassTypeInfoStructure(
			StructureDataType classTypeInfoStructure) throws InvalidDataTypeException {

		StructureDataType baseclassTypeInfoStructure = new StructureDataType(
			classDataTypesCategoryPath, BASE_CLASS_TYPE_INFO_STRUCTURE, 0, dataTypeManager);

		DataType classTypeInfoPointer = dataTypeManager.getPointer(classTypeInfoStructure);

		int offsetBitSize = 24;
		if (defaultPointerSize == 8) {
			offsetBitSize = 56;
		}

		baseclassTypeInfoStructure.add(classTypeInfoPointer, "classTypeinfoPtr", null);

		if (program.getMemory().isBigEndian()) {
			baseclassTypeInfoStructure.addBitField(LongDataType.dataType, offsetBitSize,
				"baseClassOffset", null);
			baseclassTypeInfoStructure.addBitField(BooleanDataType.dataType, 1, "isPublicBase",
				null);
			baseclassTypeInfoStructure.addBitField(BooleanDataType.dataType, 1, "isVirtualBase",
				null);
			baseclassTypeInfoStructure.addBitField(ByteDataType.dataType, 6, "unused", null);
		}
		else {
			baseclassTypeInfoStructure.addBitField(BooleanDataType.dataType, 1, "isVirtualBase",
				null);
			baseclassTypeInfoStructure.addBitField(BooleanDataType.dataType, 1, "isPublicBase",
				null);
			baseclassTypeInfoStructure.addBitField(ByteDataType.dataType, 6, "unused", null);
			baseclassTypeInfoStructure.addBitField(LongDataType.dataType, offsetBitSize,
				"baseClassOffset", null);
		}

		baseclassTypeInfoStructure.setPackingEnabled(true);

		return baseclassTypeInfoStructure;

	}

	private StructureDataType createVmiClassTypeInfoStructure(
			StructureDataType baseClassTypeInfoStructure, int numBaseClasses) {

		StructureDataType vmiClassTypeInfoStructure =
			new StructureDataType(classDataTypesCategoryPath,
				VMI_CLASS_TYPE_INFO_STRUCTURE + numBaseClasses, 0, dataTypeManager);

		CharDataType characterDT = new CharDataType();
		UnsignedIntegerDataType unsignedIntDT = new UnsignedIntegerDataType();

		DataType pointer = dataTypeManager.getPointer(null);
		DataType charPointer = dataTypeManager.getPointer(characterDT);

		vmiClassTypeInfoStructure.add(pointer, "classTypeinfoPtr", null);
		vmiClassTypeInfoStructure.add(charPointer, "typeinfoName", null);
		vmiClassTypeInfoStructure.add(unsignedIntDT, "flags", null);
		vmiClassTypeInfoStructure.add(unsignedIntDT, "numBaseClasses", null);

		// make array of base class type info structs
		ArrayDataType baseClassArray = new ArrayDataType(baseClassTypeInfoStructure, numBaseClasses,
			baseClassTypeInfoStructure.getLength());
		vmiClassTypeInfoStructure.add(baseClassArray, "baseClassPtrArray", null);

		vmiClassTypeInfoStructure.setPackingEnabled(true);

		return vmiClassTypeInfoStructure;
	}

	/**
	 * Method to add parents to the given gcc class
	 * @param recoveredClass the given class
	 * @param typeinfoAddress the address of the typeinfo 
	 * @return list of parents for the given class
	 * @throws Exception if cannot access the given typeinfo structure, one of its components,  
	 * or it is not a vmi structure
	 */
	private List<RecoveredClass> addGccClassParentsFromVmiStruct(RecoveredClass recoveredClass,
			Address typeinfoAddress) throws Exception {

		Structure vmiTypeinfoStructure = getTypeinfoStructure(typeinfoAddress);
		if (vmiTypeinfoStructure == null ||
			!vmiTypeinfoStructure.getName().contains(VMI_CLASS_TYPE_INFO_STRUCTURE)) {
			throw new Exception(
				"Could not get vmi base typeinfo structure at address " + typeinfoAddress);
		}

		// process the inheritance flag
		DataTypeComponent inheritanceFlagComponent = vmiTypeinfoStructure.getComponent(2);
		int flagOffset = inheritanceFlagComponent.getOffset();
		DataType inheritanceFlagDataType = inheritanceFlagComponent.getDataType();
		MemBuffer buf =
			new DumbMemBufferImpl(program.getMemory(), getAddress(typeinfoAddress, flagOffset));
		Scalar scalar = (Scalar) inheritanceFlagDataType.getValue(buf,
			inheritanceFlagDataType.getDefaultSettings(), inheritanceFlagDataType.getLength());
		long inheritanceFlagValue = scalar.getUnsignedValue();

		// 0x01: class has non-diamond repeated inheritance
		// 0x02: class is diamond shaped
		// add flag for non-diamond repeated and diamond shape types
		if (inheritanceFlagValue == 1) {
			if (DEBUG) {
				Msg.debug(this,
					"from typeinfo at address " + typeinfoAddress.toString() + " " +
						recoveredClass.getClassNamespace().getName(true) +
						" has non-diamond repeated inheritance");
			}
		}
		if (inheritanceFlagValue == 2) {
			recoveredClass.setIsDiamondShaped(true);
		}

		// process the base classes
		// create parent maps
		Map<Integer, RecoveredClass> orderToParentMap = new HashMap<Integer, RecoveredClass>();
		Map<RecoveredClass, Long> parentToOffsetMap = new HashMap<RecoveredClass, Long>();

		DataTypeComponent numBaseClassesComponent = vmiTypeinfoStructure.getComponent(3);
		int numBaseClassesOffset = numBaseClassesComponent.getOffset();
		DataType numBaseClassesDataType = numBaseClassesComponent.getDataType();
		buf = new DumbMemBufferImpl(program.getMemory(),
			getAddress(typeinfoAddress, numBaseClassesOffset));
		scalar = (Scalar) numBaseClassesDataType.getValue(buf,
			numBaseClassesDataType.getDefaultSettings(), numBaseClassesDataType.getLength());
		int numBaseClasses = (int) scalar.getUnsignedValue();

		if (numBaseClasses < 0) {
			throw new IllegalArgumentException("Could not process vmi class " +
				recoveredClass.getName() +
				" because getting the number of bases from the vmi typeinfo structure at address " +
				typeinfoAddress.toString());
		}

		if (numBaseClasses > 1) {
			recoveredClass.setHasMultipleInheritance(true);
			recoveredClass.setHasSingleInheritance(false);
		}
		else {
			recoveredClass.setHasMultipleInheritance(false);
			recoveredClass.setHasSingleInheritance(true);
		}

		// process the base class array
		DataTypeComponent baseClassArrayComponent = vmiTypeinfoStructure.getComponent(4);
		if (baseClassArrayComponent == null) {
			throw new Exception(
				"Could not get base class array in vmi structure at " + typeinfoAddress.toString());
		}
		int baseClassArrayOffset = baseClassArrayComponent.getOffset();

		List<RecoveredClass> parentClassList = new ArrayList<RecoveredClass>();

		int numParents = numBaseClasses;

		for (int i = 0; i < numParents; i++) {

			// get parent from pointer to parent typeinfo
			Address parentRefAddress =
				getAddress(typeinfoAddress, baseClassArrayOffset + (i * 2 * defaultPointerSize));

			RecoveredClass parentClass = getParentClassFromParentTypeInfoRef(parentRefAddress);
			if (parentClass == null) {
				throw new Exception("Could not get parent class number " + (i + 1) +
					" from typeinfo struct at " + typeinfoAddress.toString());
			}

			if (DEBUG) {
				Msg.debug(this,
					recoveredClass.getName() + " adding vmi parent " + parentClass.getName());
			}

			updateClassWithParent(parentClass, recoveredClass);
			parentClassList.add(parentClass);

			LongDataType longDT = new LongDataType();

			// get public/virtual/offset flag
			Address flagAddress = getAddress(typeinfoAddress,
				baseClassArrayOffset + (i * 2 * defaultPointerSize + defaultPointerSize));

			buf = new DumbMemBufferImpl(program.getMemory(), flagAddress);

			Scalar value =
				(Scalar) longDT.getValue(buf, longDT.getDefaultSettings(), defaultPointerSize);

			long publicVirtualOffsetFlag = value.getSignedValue();

			//The low-order byte of __offset_flags contains flags, as given by the masks 
			//from the enumeration __offset_flags_masks:

			//0x1: Base class is virtual
			//0x2: Base class is public

			boolean isVirtual = false;
			boolean isPublic = false;

			long virtualMask = 0x1L;
			long publicMask = 0x2L;
			long offsetMask;
			if (defaultPointerSize == 4) {
				offsetMask = 0xffffff00L;

			}
			else {
				offsetMask = 0xffffffffffffff00L;
			}

			if ((publicVirtualOffsetFlag & virtualMask) == 1) {
				isVirtual = true;
			}

			if (recoveredClass.hasMultipleInheritance()) {
				recoveredClass.setHasMultipleVirtualInheritance(isVirtual);
			}

			recoveredClass.addParentToBaseTypeMapping(parentClass, isVirtual);

			recoveredClass.setInheritsVirtualAncestor(isVirtual);

			if (((publicVirtualOffsetFlag & publicMask) >> 1) == 1) {
				isPublic = true;
			}

			parentClass.setIsPublicClass(isPublic);

			// from doc:
			//All but the lower 8 bits of __offset_flags are a signed offset. For a 
			//non-virtual base, this is the offset in the object of the base subobject. 
			//For a virtual base, this is the offset in the virtual table of the 
			//virtual base offset for the virtual base referenced (negative).
			long offset = (publicVirtualOffsetFlag & offsetMask) >> 8;

			if (DEBUG) {
				Msg.debug(this, "typeinfo " + typeinfoAddress + " base [" + i + "] isVirtual = " +
					isVirtual + " isPublic = " + isPublic + " offset = " + offset);
			}

			// add order to parent and parent offset
			orderToParentMap.put(i, parentClass);
			parentToOffsetMap.put(parentClass, offset);

			continue;

		}

		if (DEBUG) {
			Msg.debug(this, recoveredClass.getName() + " has " + numParents + " parents");
		}

		classToParentOrderMap.put(recoveredClass, orderToParentMap);
		classToParentOffsetMap.put(recoveredClass, parentToOffsetMap);

		return parentClassList;

	}

	/**
	 * Get the parent class given the typeinfo address of an Si class
	 * @param typeinfoAddress the given Si class's typeinfo Address
	 * @return the parent class
	 * @throws Exception if cannot access parent's type info reference address or if could not get
	 * the parent class
	 */
	private RecoveredClass getSiClassParent(Address typeinfoAddress) throws Exception {

		int offset = defaultPointerSize * 2;

		Address parentTypeinfoRef = getAddress(typeinfoAddress, offset);
		if (parentTypeinfoRef == null) {

			throw new Exception("Could not access address " + typeinfoAddress.toString() +
				" plus offset " + offset);

		}

		RecoveredClass parentClass = getParentClassFromParentTypeInfoRef(parentTypeinfoRef);

		return parentClass;

	}

	/**
	 * Method to return the parent class given a reference to the parent class's typeinfo struct
	 * @param parentTypeinfoRef the given parent typeinfo reference
	 * @return the associated parent class
	 */
	private RecoveredClass getParentClassFromParentTypeInfoRef(Address parentTypeinfoRef) {

		Address parentAddress = extendedFlatAPI.getSingleReferencedAddress(parentTypeinfoRef);
		if (parentAddress == null) {
			return null;
		}
		Symbol parentSymbol = symbolTable.getPrimarySymbol(parentAddress);
		if (parentSymbol == null) {
			return null;
		}
		Namespace parentNamespace = parentSymbol.getParentNamespace();
		if (parentNamespace == null) {
			return null;
		}
		RecoveredClass parentClass = getClass(parentNamespace);

		if (parentClass == null) {
			return null;
		}
		return parentClass;
	}

	/**
	 * Method to find the (up to three) special gcc vtables and replace the incorrectly made array 
	 * with the correct data types. Also creates typeinfo symbol at the correct offset in the table.
	 * @return true if all found tables have a typeinfo symbol created successfully
	 * @throws CancelledException if cancelled
	 * @throws InvalidInputException if bad characters creating labels
	 */
	private boolean createSpecialVtables() throws CancelledException, InvalidInputException {

		class_type_info_vtable = findSpecialVtable("__cxxabiv1", "__class_type_info");
		class_type_info = null;
		if (class_type_info_vtable == null) {
			Msg.debug(this, "__class_type_info vtable not found --> no classes without parents");
		}
		else {
			class_type_info = createSpecialVtable(class_type_info_vtable);
			if (class_type_info == null) {
				Msg.debug(this,
					"__class_type_info typeinfo not found -- cannot continue gcc rtti processing");
				return false;
			}
		}

		si_class_type_info = null;
		si_class_type_info_vtable = findSpecialVtable("__cxxabiv1", "__si_class_type_info");
		if (si_class_type_info_vtable == null) {
			Msg.debug(this, "__si_class_type_info vtable not found --> no single parent classes");
		}
		else {
			si_class_type_info = createSpecialVtable(si_class_type_info_vtable);
			if (si_class_type_info == null) {
				Msg.debug(this,
					"__si_class_type_info typeinfo not found -- cannot continue gcc rtti " +
						"processing");
				return false;
			}
		}

		vmi_class_type_info_vtable = findSpecialVtable("__cxxabiv1", "__vmi_class_type_info");
		vmi_class_type_info = null;
		if (vmi_class_type_info_vtable == null) {
			Msg.debug(this, "__vmi_class_type_info vtable not found --> no multi-parent classes");
		}
		else {
			vmi_class_type_info = createSpecialVtable(vmi_class_type_info_vtable);
			if (vmi_class_type_info == null) {
				Msg.debug(this,
					"__vmi_class_type_info typeinfo not found -- cannot continue gcc rtti " +
						"processing");
				return false;
			}
		}

		if (class_type_info_vtable == null && si_class_type_info_vtable == null &&
			vmi_class_type_info_vtable == null) {
			Msg.debug(this,
				"Since there are no class typeinfo tables this program does not appear to have " +
					"RTTI.");
			return false;
		}
		return true;
	}

	/**
	 * Method to find the next reference to a typeinfo symbol after the given address
	 * @param startAddress the address to start looking from
	 * @return the address of the next typeinfo address after the given address
	 */
	private Address findNextTypeinfoRef(Address startAddress) {

		int offset = 0;

		Address address = extendedFlatAPI.getAddress(startAddress, offset);

		MemoryBlock currentMemoryBlock = program.getMemory().getBlock(startAddress);

		while (address != null && currentMemoryBlock.contains(address)) {

			Symbol symbol = symbolTable.getPrimarySymbol(address);
			// if the symbol we find is not a default symbol 
			// because we have reached the end of the item we are searching
			if (!address.equals(startAddress) && symbol != null &&
				symbol.getSource() != SourceType.DEFAULT) {
				return null;
			}

			Address possibleTypeinfo = extendedFlatAPI.getPointer(address);
			if (possibleTypeinfo == null) {
				offset += defaultPointerSize;
				address = extendedFlatAPI.getAddress(startAddress, offset);
				continue;
			}

			Symbol possibleTypeinfoSymbol = symbolTable.getPrimarySymbol(possibleTypeinfo);
			if (possibleTypeinfoSymbol != null &&
				possibleTypeinfoSymbol.getName().equals("typeinfo")) {
				return address;
			}
			offset += defaultPointerSize;
			address = extendedFlatAPI.getAddress(startAddress, offset);

		}

		return null;
	}

	/**
	 * Method to process the primary vtable for each "vtable" label
	 * @return the vftable Address in the vtable
	 * @throws Exception if Data cannot be created
	 */
	private List<Symbol> findVftablesFromVtables() throws Exception {

		List<Symbol> vftableSymbols = new ArrayList<Symbol>();

		// find all vtable symbols
		List<Symbol> listOfVtableSymbols = extendedFlatAPI.getListOfSymbolsInAddressSet(
			program.getAddressFactory().getAddressSet(), VTABLE_LABEL, true);

		Iterator<Symbol> vtableIterator = listOfVtableSymbols.iterator();
		while (vtableIterator.hasNext()) {

			monitor.checkCanceled();

			Symbol vtableSymbol = vtableIterator.next();
			Namespace vtableNamespace = vtableSymbol.getParentNamespace();
			Address vtableAddress = vtableSymbol.getAddress();

			// skip the special tables			
			if (vtableAddress.equals(class_type_info_vtable) ||
				vtableAddress.equals(si_class_type_info_vtable) ||
				vtableAddress.equals(vmi_class_type_info_vtable)) {
				continue;
			}

			Data vtableData = api.getDataAt(vtableAddress);
			if (vtableData == null) {
				continue;
			}

			// find the special type info ref
			Address typeinfoAddress = findNextTypeinfoRef(vtableAddress);
			if (typeinfoAddress == null) {
				if (DEBUG) {
					Msg.debug(this, vtableAddress.toString() + " " + vtableNamespace.getName() +
						" vtable has no typeinfo ref");
				}
				continue;
			}

			Address vftableAddress =
				extendedFlatAPI.getAddress(typeinfoAddress, defaultPointerSize);
			// no valid address here so continue
			if (vftableAddress == null) {
				//createNewClass(vtableNamespace, false);
				// if so should also add to no vftable class
				continue;
			}
			Symbol vftableSymbol = symbolTable.getPrimarySymbol(vftableAddress);
			if (vftableSymbol == null) {
				continue;
			}
			if (vftableSymbol.getName().equals(VFTABLE_LABEL)) {
				vftableSymbols.add(vftableSymbol);
			}

		}
		return vftableSymbols;
	}

	/**
	 * Method to check if given typeinfo is one of the three special ones
	 * @param address the given typeinfo address
	 * @return true if it is a special one, false otherwise
	 */
	private boolean isSpecialTypeinfo(Address address) {
		if (address.equals(class_type_info) || address.equals(si_class_type_info) ||
			address.equals(vmi_class_type_info)) {
			return true;
		}
		return false;
	}

	private boolean isSpecialVtable(Address address) {
		if (address.equals(class_type_info_vtable) || address.equals(si_class_type_info_vtable) ||
			address.equals(vmi_class_type_info_vtable)) {
			return true;
		}
		return false;
	}

	private void createClassesFromTypeinfoSymbols(List<Symbol> typeinfoSymbols)
			throws CancelledException {

		Iterator<Symbol> typeinfoIterator = typeinfoSymbols.iterator();
		while (typeinfoIterator.hasNext()) {

			monitor.checkCanceled();

			Symbol typeinfoSymbol = typeinfoIterator.next();
			Address typeinfoAddress = typeinfoSymbol.getAddress();

			// skip the typeinfo symbols from the three special typeinfos 
			if (isSpecialTypeinfo(typeinfoAddress)) {
				continue;
			}
			// check for EXTERNAL block and look for specialTypeinfoRef there
			// if fix works, put external block error message and to contact us
			if (hasExternalBlock() && isSpecialVtable(typeinfoAddress)) {
				continue;
			}

			Namespace classNamespace = typeinfoSymbol.getParentNamespace();

			RecoveredClass recoveredClass = getClass(classNamespace);

			// we don't know yet if this class has vftable so just add without for now
			if (recoveredClass == null) {
				recoveredClass = createNewClass(classNamespace, false);
				recoveredClasses.add(recoveredClass);

				classToTypeinfoMap.put(recoveredClass, typeinfoAddress);
			}

			if (recoveredClass != null && !classToTypeinfoMap.containsKey(recoveredClass)) {
				classToTypeinfoMap.put(recoveredClass, typeinfoAddress);
			}

			if (!recoveredClasses.contains(recoveredClass)) {
				recoveredClasses.add(recoveredClass);
			}

			Address specialTypeinfoRef =
				extendedFlatAPI.getSingleReferencedAddress(typeinfoAddress);
			if (specialTypeinfoRef == null) {
				if (DEBUG) {
					Msg.debug(this,
						"No special typeinfo reference found. Cannot process typeinfo struct at " +
							typeinfoAddress.toString());
				}
				continue;
			}

			if (!isSpecialTypeinfo(specialTypeinfoRef)) {
				// check for EXTERNAL block and look for specialTypeinfoRef there
				// if fix works, put external block error message and to contact us
				if (!hasExternalBlock()) {
					continue;
				}
				// use referenced vtable symbol name instead since when in EXTERNAL block
				// since can't get at the typeinfo ref in that block
				if (!isSpecialVtable(specialTypeinfoRef)) {
					continue;
				}

			}

			// per docs those on this list 
			// have no bases (ie parents), and is also a base type for the other two class type 
			// representations ie (si and vmi)
			if (specialTypeinfoRef.equals(class_type_info) ||
				specialTypeinfoRef.equals(class_type_info_vtable)) {

				nonInheritedGccClasses.add(recoveredClass);
				recoveredClass.setHasSingleInheritance(true);
				recoveredClass.setHasParentClass(false);
				recoveredClass.setInheritsVirtualAncestor(false);
				continue;
			}

			// per docs those on this list are
			// classes containing only a single, public, non-virtual base at offset zero
			if (specialTypeinfoRef.equals(si_class_type_info) ||
				specialTypeinfoRef.equals(si_class_type_info_vtable)) {

				singleInheritedGccClasses.add(recoveredClass);
				recoveredClass.setHasSingleInheritance(true);
				recoveredClass.setInheritsVirtualAncestor(false);
				continue;
			}

			if (specialTypeinfoRef.equals(vmi_class_type_info) ||
				specialTypeinfoRef.equals(vmi_class_type_info_vtable)) {

				multiAndOrVirtuallyInheritedGccClasses.add(recoveredClass);
				// not necessarily multiple - maybe just a single virtual ancestor or maybe a single 
				// non-public one

			}
		}
	}

	/**
	 * Use information from RTTI Base class Arrays to create class hierarchy lists and maps
	 * @throws CancelledException if cancelled
	 */
	private void createClassHierarchyListAndMapForGcc() throws CancelledException, Exception {

		Iterator<RecoveredClass> recoveredClassIterator = recoveredClasses.iterator();
		while (recoveredClassIterator.hasNext()) {
			monitor.checkCanceled();

			RecoveredClass recoveredClass = recoveredClassIterator.next();
			List<RecoveredClass> classHierarchyList = new ArrayList<RecoveredClass>();

			// no parent case
			if (nonInheritedGccClasses.contains(recoveredClass)) {
				classHierarchyList = getGccNoClassHierarchy(recoveredClass);
				recoveredClass.setClassHierarchy(classHierarchyList);
				continue;
			}

			// case where there is all single inheritance in a class ancestry chain
			if (singleInheritedGccClasses.contains(recoveredClass)) {
				classHierarchyList = getGccSingleClassHierarchy(recoveredClass);
				recoveredClass.setClassHierarchy(classHierarchyList);
				continue;
			}

		}

		recoveredClassIterator = recoveredClasses.iterator();
		while (recoveredClassIterator.hasNext()) {
			monitor.checkCanceled();

			RecoveredClass recoveredClass = recoveredClassIterator.next();
			List<RecoveredClass> classHierarchyList = new ArrayList<RecoveredClass>();

			// once all the non and single inheritance ones are created, create the multi ones
			// case where there is multi-inheritance somewhere in the chain
			if (multiAndOrVirtuallyInheritedGccClasses.contains(recoveredClass)) {
				classHierarchyList = getGccMultiClassHierarchy(recoveredClass);
				recoveredClass.setClassHierarchy(classHierarchyList);
			}
		}

		// create parent class hierarchy maps
		recoveredClassIterator = recoveredClasses.iterator();
		while (recoveredClassIterator.hasNext()) {
			monitor.checkCanceled();

			RecoveredClass recoveredClass = recoveredClassIterator.next();
			List<RecoveredClass> parentList = recoveredClass.getParentList();
			Iterator<RecoveredClass> parentIterator = parentList.iterator();
			while (parentIterator.hasNext()) {
				monitor.checkCanceled();
				RecoveredClass parentClass = parentIterator.next();
				recoveredClass.addClassHierarchyMapping(parentClass,
					parentClass.getClassHierarchy());
			}
		}

		// update the inherits virtual ancestor flag using ancestors - previously was only done for
		// parents but now have all classes with flag set for direct parent so can get the other 
		// ancestors too
		recoveredClassIterator = recoveredClasses.iterator();
		while (recoveredClassIterator.hasNext()) {
			monitor.checkCanceled();

			RecoveredClass recoveredClass = recoveredClassIterator.next();

			// if we already know it then skip
			if (recoveredClass.inheritsVirtualAncestor()) {
				continue;
			}

			// if hasn't been set yet - check the other ancestors besides parents
			if (hasVirtualAncestor(recoveredClass)) {
				recoveredClass.setInheritsVirtualAncestor(true);
			}
		}

	}

	private boolean hasVirtualAncestor(RecoveredClass recoveredClass) throws CancelledException {

		List<RecoveredClass> classHierarchy = recoveredClass.getClassHierarchy();
		Iterator<RecoveredClass> classIterator = classHierarchy.iterator();
		while (classIterator.hasNext()) {
			monitor.checkCanceled();
			RecoveredClass ancestor = classIterator.next();
			if (ancestor.inheritsVirtualAncestor()) {
				return true;
			}
		}
		return false;
	}

	/**
	 * Create the class hierarchy list for a class with no inheritance
	 * @param recoveredClass the given class
	 * @return the class hierarchy list for the given class with no inheritance
	 */
	private List<RecoveredClass> getGccNoClassHierarchy(RecoveredClass recoveredClass) {
		List<RecoveredClass> classHierarchyList = new ArrayList<RecoveredClass>();
		classHierarchyList.add(recoveredClass);
		return classHierarchyList;
	}

	/**
	 * Create the class hierarchy for a class with only single inheritance parents
	 * @param recoveredClass the given class
	 * @return the class hierarchy for the given class with only single inheritance parents
	 * @throws CancelledException if cancelled
	 */
	List<RecoveredClass> getGccSingleClassHierarchy(RecoveredClass recoveredClass)
			throws CancelledException {

		List<RecoveredClass> classHierarchyList = new ArrayList<RecoveredClass>();

		RecoveredClass currentClass = recoveredClass;
		classHierarchyList.add(currentClass);

		while (currentClass.hasParentClass()) {
			monitor.checkCanceled();
			currentClass = currentClass.getParentList().get(0);
			classHierarchyList.add(currentClass);
		}
		return classHierarchyList;
	}

	/**
	 * Create the class hierarchy list for a class with multiple inheritance
	 * @param recoveredClass the given class
	 * @return the class hierarchy list for the given class with multiple inheritance
	 * @throws CancelledException if cancelled
	 */
	List<RecoveredClass> getGccMultiClassHierarchy(RecoveredClass recoveredClass)
			throws CancelledException {

		List<RecoveredClass> classHierarchyList = new ArrayList<RecoveredClass>();

		classHierarchyList.add(recoveredClass);

		List<RecoveredClass> parentList = recoveredClass.getParentList();
		Iterator<RecoveredClass> parentIterator = parentList.iterator();
		while (parentIterator.hasNext()) {
			monitor.checkCanceled();

			RecoveredClass parentClass = parentIterator.next();
			if (nonInheritedGccClasses.contains(parentClass)) {
				classHierarchyList.addAll(parentClass.getClassHierarchy());
				continue;
			}
			if (singleInheritedGccClasses.contains(parentClass)) {
				classHierarchyList.addAll(parentClass.getClassHierarchy());
				continue;
			}
			if (multiAndOrVirtuallyInheritedGccClasses.contains(parentClass)) {
				classHierarchyList.addAll(getGccMultiClassHierarchy(parentClass));
			}
		}
		return classHierarchyList;

	}

	/**
	 * Method to create a series of long data types from the given start address to the given end 
	 * address
	 * @param start the starting address
	 * @param end the ending address
	 * @throws CancelledException if cancelled
	 * @throws Exception if data has conflict when created
	 */
	private void createLongs(Address start, Address end) throws CancelledException, Exception {

		LongDataType longDT = new LongDataType();
		int offset = 0;
		Address address = start;
		while (address != null && !address.equals(end)) {

			api.clearListing(address, address.add(defaultPointerSize - 1));
			api.createData(address, longDT);
			offset += defaultPointerSize;
			address = getAddress(start, offset);
		}

	}

	/**
	 * Method to get address at address + offset
	 * @param address the given address
	 * @param offset the given offset
	 * @return the address at address + offset or null if it doesn't exist
	 */
	private Address getAddress(Address address, int offset) {
		try {
			Address newAddress = address.add(offset);
			return newAddress;
		}
		catch (AddressOutOfBoundsException e) {
			return null;
		}
	}

	private int getNumFunctionPointers(Address topAddress, boolean allowNullFunctionPtrs,
			boolean allowDefaultRefsInMiddle) throws CancelledException {

		int numFunctionPointers = 0;
		Address address = topAddress;
		MemoryBlock currentBlock = program.getMemory().getBlock(topAddress);

		boolean stillInCurrentTable = true;
		while (address != null && currentBlock.contains(address) && stillInCurrentTable &&
			(isPossibleFunctionPointer(address) ||
				(allowNullFunctionPtrs && isPossibleNullPointer(address)))) {

			numFunctionPointers++;
			address = address.add(defaultPointerSize);
			Symbol symbol = api.getSymbolAt(address);
			if (symbol == null) {
				continue;
			}
			// never let non-default refs in middle
			if (symbol.getSource() != SourceType.DEFAULT) {
				stillInCurrentTable = false;
			}

			// if it gets here it is default
			if (!allowDefaultRefsInMiddle) {
				stillInCurrentTable = false;
			}
		}

		return numFunctionPointers;

	}

	/**
	 * Method to determine if there are enough zeros to make a null poihnter and no references into
	 * or out of the middle 
	 * @param address the given address
	 * @return true if the given address could be a valid null pointer, false if not
	 */
	private boolean isPossibleNullPointer(Address address) throws CancelledException {
		if (!extendedFlatAPI.hasNumZeros(address, defaultPointerSize)) {
			return false;
		}
		return true;
	}

	/**
	 * Method to determine if the given address contains a possible function pointer
	 * @param address the given address
	 * @return true if the given address contains a possible function pointer or false otherwise
	 */
	private boolean isPossibleFunctionPointer(Address address) {

		Address possibleFunctionPointer = extendedFlatAPI.getPointer(address);
		if (possibleFunctionPointer == null) {
			return false;
		}

		Function function = api.getFunctionAt(possibleFunctionPointer);
		if (function != null) {
			return true;
		}
		return false;
	}

	/**
	 * Method to call create and apply class structures method starting with top parent classes
	 * and non-virtual classes then the children and their children until all classes are processed.
	 * @throws CancelledException when cancelled
	 * @throws Exception if issue creating data
	 */
	private void createAndApplyClassStructures() throws CancelledException, Exception {

		List<RecoveredClass> listOfClasses = new ArrayList<RecoveredClass>(recoveredClasses);

		Iterator<RecoveredClass> recoveredClassIterator = recoveredClasses.iterator();

		// first process all the classes with no parents
		while (recoveredClassIterator.hasNext()) {
			monitor.checkCanceled();

			RecoveredClass recoveredClass = recoveredClassIterator.next();

			if (recoveredClass.hasMultipleInheritance()) {
				continue;
			}

			if (recoveredClass.hasParentClass()) {
				continue;
			}

			if (!recoveredClass.hasVftable()) {
				createClassStructureWhenNoParentOrVftable(recoveredClass);
				listOfClasses.remove(recoveredClass);
				continue;
			}

			processDataTypes(recoveredClass);
			listOfClasses.remove(recoveredClass);

		}

		// now process the classes that have all parents processed
		// continue looping until all classes are processed
		int numLoops = 0;

		while (!listOfClasses.isEmpty()) {
			monitor.checkCanceled();

			// put in stop gap measure in case some classes never get all
			// parents processed for some reason
			if (numLoops == 100) {
				return;
			}
			numLoops++;

			recoveredClassIterator = recoveredClasses.iterator();
			while (recoveredClassIterator.hasNext()) {

				RecoveredClass recoveredClass = recoveredClassIterator.next();

				monitor.checkCanceled();
				if (!listOfClasses.contains(recoveredClass)) {
					continue;
				}

				if (!allAncestorDataHasBeenCreated(recoveredClass)) {
					continue;
				}

				processDataTypes(recoveredClass);
				listOfClasses.remove(recoveredClass);

			}
		}
	}

	/**
	 * Method to create all the class data types for the current class, name all the class 
	 * functions, and put them all into the class namespace
	 * @param recoveredClass current class
	 * @throws CancelledException when cancelled
	 * @throws Exception naming exception
	 */
	private void processDataTypes(RecoveredClass recoveredClass)
			throws CancelledException, Exception {

		// can't handle creating class data types for classes with virtual parents  yet
		if (recoveredClass.inheritsVirtualAncestor()) {
			if (DEBUG) {
				Msg.debug(this,
					"Cannot create class data type for " +
						recoveredClass.getClassNamespace().getName(true) +
						" because it has virtual ancestors and we don't yet handle that use case.");
			}
			return;
		}

		// can't handle creating class data types for diamond shaped classes yet
		if (recoveredClass.isDiamondShaped()) {
			if (DEBUG) {
				Msg.debug(this,
					"Cannot create class data type for " +
						recoveredClass.getClassNamespace().getName(true) +
						" because it is diamond shaped and we don't yet handle that use case.");
			}
			return;
		}

		if (!recoveredClass.hasVftable()) {
			createSimpleClassStructure(recoveredClass, null);
			// return in this case because if there is no vftable for a class the script cannot
			// identify any member functions so there is no need to process the rest of this method
			return;
		}

		// create pointers to empty vftable structs so they can be added to the class data type
		// then filled in later
		Map<Address, DataType> vfPointerDataTypes = createEmptyVfTableStructs(recoveredClass);

		// create current class structure and add pointer to vftable, all parent member data  
		// structures, and class member data structure
		Structure classStruct = createSimpleClassStructure(recoveredClass, vfPointerDataTypes);

		// Now that we have a class data type
		// name constructor and destructor functions and put into the class namespace
		addConstructorsToClassNamespace(recoveredClass, classStruct);
		addDestructorsToClassNamespace(recoveredClass, classStruct);
		//TODO:
//			addNonThisDestructorsToClassNamespace(recoveredClass);
//			addVbaseDestructorsToClassNamespace(recoveredClass);
//			addVbtableToClassNamespace(recoveredClass);
		//TODO:
//			// add secondary label on functions with inlined constructors or destructors
//			createInlinedConstructorComments(recoveredClass);
//			createInlinedDestructorComments(recoveredClass);
//			createIndeterminateInlineComments(recoveredClass);

		// add label on constructor destructor functions that could not be determined
		createIndeterminateLabels(recoveredClass, classStruct);

		// This is done after the class structure is created and added to the dtmanager
		// because if done before the class structures are created 
		// then empty classes will get auto-created in the wrong place
		// when the vfunctions are put in the class

		fillInAndApplyVftableStructAndNameVfunctions(recoveredClass, vfPointerDataTypes,
			classStruct);

	}

	private Structure createSimpleClassStructure(RecoveredClass recoveredClass,
			Map<Address, DataType> vfPointerDataTypes) throws Exception {

		String className = recoveredClass.getName();

		CategoryPath classPath = recoveredClass.getClassPath();

		// get either existing structure if prog has a structure created by pdb or computed 
		// structure from decompiled construtor(s) info
		Structure classStructure;
		if (recoveredClass.hasExistingClassStructure()) {
			classStructure = recoveredClass.getExistingClassStructure();
		}
		else {
			classStructure = recoveredClass.getComputedClassStructure();
		}

		int structLen = 0;
		if (classStructure != null) {
			structLen = addAlignment(classStructure.getLength());
		}

		Structure classStructureDataType =
			new StructureDataType(classPath, className, structLen, dataTypeManager);

		// if no inheritance - add pointer to class vftable structure
		if (nonInheritedGccClasses.contains(recoveredClass) && vfPointerDataTypes != null) {

			// the size was checked before calling this method so we know there is one and only
			// one for this simple case
			Address vftableAddress = recoveredClass.getVftableAddresses().get(0);
			DataType classVftablePointer = vfPointerDataTypes.get(vftableAddress);

			// simple case the offset for vftablePtr is 0
<<<<<<< HEAD
			if (EditStructureUtils.canAdd(classStructureDataType, 0,
				classVftablePointer.getLength(), monitor)) {
				classStructureDataType =
					EditStructureUtils.addDataTypeToStructure(classStructureDataType, 0,
						classVftablePointer, CLASS_VTABLE_PTR_FIELD_EXT, monitor);

			}
=======
			// if can fit or grow structure, add the vftablePtr to it
			EditStructureUtils.addDataTypeToStructure(classStructureDataType, 0,
				classVftablePointer, CLASS_VTABLE_PTR_FIELD_EXT, monitor);
>>>>>>> 87d6ff4d
		}
		// if single inheritance or multi non-virtual (wouldn't have called this method if
		// it were virtually inherited) put parent struct and data into class struct
		else {

			Map<Integer, RecoveredClass> orderToParentMap =
				classToParentOrderMap.get(recoveredClass);
			if (orderToParentMap.isEmpty()) {
				throw new Exception(
					"Vmi class " + recoveredClass.getClassNamespace().getName(true) +
						" should have a parent in the classToParentOrderMap but doesn't");
			}

			Map<RecoveredClass, Long> parentToOffsetMap =
				classToParentOffsetMap.get(recoveredClass);
			if (parentToOffsetMap.isEmpty()) {
				throw new Exception(
					"Vmi class " + recoveredClass.getClassNamespace().getName(true) +
						" should have a parent in the classToParentOffsetMap but doesn't");
			}

			int numParents = orderToParentMap.keySet().size();
			for (int i = 0; i < numParents; i++) {
				RecoveredClass parent = orderToParentMap.get(i);

				Long parentOffsetLong = parentToOffsetMap.get(parent);
				if (parentOffsetLong == null) {
					throw new Exception(
						"Can't get parent offset for " + parent.getClassNamespace().getName(true));
				}
				int parentOffset = parentOffsetLong.intValue();

				Structure baseClassStructure = getClassStructureFromDataTypeManager(parent);
				// if we can't get the parent throw exception because it shouldn't get here if the 
				// parent doesn't exist
				if (baseClassStructure == null) {
					throw new Exception(parent.getClassNamespace().getName(true) +
						" : structure should exist but doesn't.");
				}

<<<<<<< HEAD
				if (EditStructureUtils.canAdd(classStructureDataType, parentOffset,
					baseClassStructure.getLength(), monitor)) {
					classStructureDataType = EditStructureUtils.addDataTypeToStructure(
						classStructureDataType, parentOffset, baseClassStructure,
						baseClassStructure.getName(), monitor);
				}
=======
				// if it fits at offset or is at the end and class structure can be grown, 
				// copy the whole baseClass structure to the class Structure at the given offset
				EditStructureUtils.addDataTypeToStructure(classStructureDataType, parentOffset,
					baseClassStructure, baseClassStructure.getName(), monitor);
>>>>>>> 87d6ff4d
			}

		}

		// figure out class data, if any, create it and add to class structure
		int dataOffset = getDataOffset(recoveredClass, classStructureDataType);
		int dataLen = UNKNOWN;
		if (dataOffset != NONE) {
			dataLen = EditStructureUtils.getNumberOfUndefinedsStartingAtOffset(
				classStructureDataType, dataOffset, monitor);
		}

		if (dataLen != UNKNOWN && dataLen > 0) {

			Structure recoveredClassDataStruct = createClassMemberDataStructure(recoveredClass,
				classStructureDataType, dataLen, dataOffset);

			if (recoveredClassDataStruct != null) {
<<<<<<< HEAD
				classStructureDataType = EditStructureUtils.addDataTypeToStructure(
					classStructureDataType, dataOffset, recoveredClassDataStruct, "data", monitor);
=======
				// if it fits at offset or is at the end and class structure can be grown, 
				// copy the whole baseClass structure to the class Structure at the given offset
				EditStructureUtils.addDataTypeToStructure(classStructureDataType, dataOffset,
					recoveredClassDataStruct, "data", monitor);
>>>>>>> 87d6ff4d
			}

		}

		//NEW:
		classStructureDataType =
			addClassVftables(classStructureDataType, recoveredClass, vfPointerDataTypes);

		//NEW: unused at this point until something figures out how to create them and where to
		// put them
		classStructureDataType =
			addVbtableToClassStructure(recoveredClass, classStructureDataType, true);

		if (classStructureDataType.getNumComponents() == classStructureDataType
				.getNumDefinedComponents()) {
			classStructureDataType.setPackingEnabled(true);
		}

		classStructureDataType.setDescription(createParentStringBuffer(recoveredClass).toString());

		classStructureDataType = (Structure) dataTypeManager.addDataType(classStructureDataType,
			DataTypeConflictHandler.DEFAULT_HANDLER);

		return classStructureDataType;
	}

	private boolean hasExternalBlock() {
		MemoryBlock externalBlock = program.getMemory().getBlock("EXTERNAL");
		if (externalBlock == null) {
			return false;
		}
		return true;
	}

}<|MERGE_RESOLUTION|>--- conflicted
+++ resolved
@@ -2906,19 +2906,9 @@
 			DataType classVftablePointer = vfPointerDataTypes.get(vftableAddress);
 
 			// simple case the offset for vftablePtr is 0
-<<<<<<< HEAD
-			if (EditStructureUtils.canAdd(classStructureDataType, 0,
-				classVftablePointer.getLength(), monitor)) {
-				classStructureDataType =
-					EditStructureUtils.addDataTypeToStructure(classStructureDataType, 0,
-						classVftablePointer, CLASS_VTABLE_PTR_FIELD_EXT, monitor);
-
-			}
-=======
 			// if can fit or grow structure, add the vftablePtr to it
 			EditStructureUtils.addDataTypeToStructure(classStructureDataType, 0,
 				classVftablePointer, CLASS_VTABLE_PTR_FIELD_EXT, monitor);
->>>>>>> 87d6ff4d
 		}
 		// if single inheritance or multi non-virtual (wouldn't have called this method if
 		// it were virtually inherited) put parent struct and data into class struct
@@ -2959,19 +2949,10 @@
 						" : structure should exist but doesn't.");
 				}
 
-<<<<<<< HEAD
-				if (EditStructureUtils.canAdd(classStructureDataType, parentOffset,
-					baseClassStructure.getLength(), monitor)) {
-					classStructureDataType = EditStructureUtils.addDataTypeToStructure(
-						classStructureDataType, parentOffset, baseClassStructure,
-						baseClassStructure.getName(), monitor);
-				}
-=======
 				// if it fits at offset or is at the end and class structure can be grown, 
 				// copy the whole baseClass structure to the class Structure at the given offset
 				EditStructureUtils.addDataTypeToStructure(classStructureDataType, parentOffset,
 					baseClassStructure, baseClassStructure.getName(), monitor);
->>>>>>> 87d6ff4d
 			}
 
 		}
@@ -2990,15 +2971,10 @@
 				classStructureDataType, dataLen, dataOffset);
 
 			if (recoveredClassDataStruct != null) {
-<<<<<<< HEAD
-				classStructureDataType = EditStructureUtils.addDataTypeToStructure(
-					classStructureDataType, dataOffset, recoveredClassDataStruct, "data", monitor);
-=======
 				// if it fits at offset or is at the end and class structure can be grown, 
 				// copy the whole baseClass structure to the class Structure at the given offset
 				EditStructureUtils.addDataTypeToStructure(classStructureDataType, dataOffset,
 					recoveredClassDataStruct, "data", monitor);
->>>>>>> 87d6ff4d
 			}
 
 		}
