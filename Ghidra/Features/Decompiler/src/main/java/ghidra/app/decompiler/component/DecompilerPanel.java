/* ###
 * IP: GHIDRA
 *
 * Licensed under the Apache License, Version 2.0 (the "License");
 * you may not use this file except in compliance with the License.
 * You may obtain a copy of the License at
 * 
 *      http://www.apache.org/licenses/LICENSE-2.0
 * 
 * Unless required by applicable law or agreed to in writing, software
 * distributed under the License is distributed on an "AS IS" BASIS,
 * WITHOUT WARRANTIES OR CONDITIONS OF ANY KIND, either express or implied.
 * See the License for the specific language governing permissions and
 * limitations under the License.
 */
package ghidra.app.decompiler.component;

import java.awt.*;
import java.awt.event.*;
import java.math.BigInteger;
import java.util.*;
import java.util.List;
import java.util.function.Supplier;

import javax.swing.JComponent;
import javax.swing.JPanel;

import docking.DockingUtils;
import docking.util.AnimationUtils;
import docking.util.SwingAnimationCallback;
import docking.widgets.EventTrigger;
import docking.widgets.SearchLocation;
import docking.widgets.fieldpanel.FieldPanel;
import docking.widgets.fieldpanel.LayoutModel;
import docking.widgets.fieldpanel.field.Field;
import docking.widgets.fieldpanel.field.FieldElement;
import docking.widgets.fieldpanel.listener.*;
import docking.widgets.fieldpanel.support.*;
import docking.widgets.indexedscrollpane.IndexedScrollPane;
import generic.theme.GColor;
import ghidra.app.decompiler.*;
import ghidra.app.decompiler.component.hover.DecompilerHoverService;
import ghidra.app.decompiler.component.margin.*;
import ghidra.app.plugin.core.decompile.DecompilerClipboardProvider;
import ghidra.app.plugin.core.decompile.actions.FieldBasedSearchLocation;
import ghidra.app.util.viewer.util.ScrollpaneAlignedHorizontalLayout;
import ghidra.program.model.address.*;
import ghidra.program.model.listing.Function;
import ghidra.program.model.listing.Program;
import ghidra.program.model.pcode.*;
import ghidra.program.util.ProgramLocation;
import ghidra.program.util.ProgramSelection;
import ghidra.util.*;
import ghidra.util.bean.field.AnnotatedTextFieldElement;
import ghidra.util.task.SwingUpdateManager;

/**
 * Class to handle the display of a decompiled function
 */
public class DecompilerPanel extends JPanel implements FieldMouseListener, FieldLocationListener,
		FieldSelectionListener, ClangHighlightListener, LayoutListener {

	private final static Color NON_FUNCTION_BACKGROUND_COLOR_DEF = new GColor("color.bg.undefined");

	// Default color for specially highlighted tokens
	private final static Color SPECIAL_COLOR_DEF =
		new GColor("color.bg.decompiler.highlights.special");

	private final DecompilerController controller;
	private final DecompileOptions options;
	private LineNumberDecompilerMarginProvider lineNumbersMargin;

	private final DecompilerFieldPanel fieldPanel;
	private ClangLayoutController layoutController;
	private final IndexedScrollPane scroller;
	private final JComponent taskMonitorComponent;

	private final List<DecompilerMarginProvider> marginProviders = new ArrayList<>();
	private final VerticalLayoutPixelIndexMap pixmap = new VerticalLayoutPixelIndexMap();

	private FieldHighlightFactory hlFactory;
	private ClangHighlightController highlightController;
	private Map<String, ClangDecompilerHighlighter> highlightersById = new HashMap<>();
	private PendingHighlightUpdate pendingHighlightUpdate;
	private SwingUpdateManager highlighCursorUpdater = new SwingUpdateManager(() -> {
		if (pendingHighlightUpdate != null) {
			pendingHighlightUpdate.doUpdate();
			pendingHighlightUpdate = null;
		}
	});

	private int middleMouseHighlightButton;
	private Color middleMouseHighlightColor;
	private Color currentVariableHighlightColor;
	private Color searchHighlightColor;
	private SearchLocation currentSearchLocation;

	private DecompileData decompileData = new EmptyDecompileData("No Function");
	private final DecompilerClipboardProvider clipboard;

	private Color originalBackgroundColor;
	private boolean useNonFunctionColor = false;
	private boolean navitationEnabled = true;

	private DecompilerHoverProvider decompilerHoverProvider;

	DecompilerPanel(DecompilerController controller, DecompileOptions options,
			DecompilerClipboardProvider clipboard, JComponent taskMonitorComponent) {
		this.controller = controller;
		this.options = options;
		this.clipboard = clipboard;
		this.taskMonitorComponent = taskMonitorComponent;
		FontMetrics metrics = getFontMetrics(options);
		if (clipboard != null) {
			clipboard.setFontMetrics(metrics);
		}
		hlFactory = new SearchHighlightFactory();

		layoutController = new ClangLayoutController(options, this, metrics, hlFactory);
		fieldPanel = new DecompilerFieldPanel(layoutController);
		setBackground(options.getBackgroundColor());

		scroller = new IndexedScrollPane(fieldPanel);
		fieldPanel.addFieldSelectionListener(this);
		fieldPanel.addFieldMouseListener(this);
		fieldPanel.addFieldLocationListener(this);
		fieldPanel.addLayoutListener(this);

		fieldPanel.setName("Decompiler View");
		fieldPanel.getAccessibleContext().setAccessibleName("Decompiler View");

		fieldPanel.addComponentListener(new ComponentAdapter() {
			@Override
			public void componentResized(ComponentEvent e) {
				for (DecompilerMarginProvider provider : marginProviders) {
					provider.getComponent().invalidate();
				}
				validate();
			}
		});

		decompilerHoverProvider = new DecompilerHoverProvider();

		searchHighlightColor = options.getSearchHighlightColor();
		currentVariableHighlightColor = options.getCurrentVariableHighlightColor();
		middleMouseHighlightColor = options.getMiddleMouseHighlightColor();
		middleMouseHighlightButton = options.getMiddleMouseHighlightButton();

		setLayout(new BorderLayout());
		add(scroller);
		add(taskMonitorComponent, BorderLayout.SOUTH);

		setPreferredSize(new Dimension(600, 400));
		setDecompileData(new EmptyDecompileData("No Function"));

		if (options.isDisplayLineNumbers()) {
			addMarginProvider(lineNumbersMargin = new LineNumberDecompilerMarginProvider());
		}
	}

	public List<ClangLine> getLines() {
		return layoutController.getLines();
	}

	public List<Field> getFields() {
		return Arrays.asList(layoutController.getFields());
	}

	public FieldPanel getFieldPanel() {
		return fieldPanel;
	}

//==================================================================================================
// Highlight Methods
//==================================================================================================

	public TokenHighlightColors getSecondaryHighlightColors() {
		return highlightController.getSecondaryHighlightColors();
	}

	public boolean hasSecondaryHighlights(Function function) {
		return highlightController.hasSecondaryHighlights(function);
	}

	public boolean hasSecondaryHighlight(ClangToken token) {
		return highlightController.hasSecondaryHighlight(token);
	}

	public Color getSecondaryHighlight(ClangToken token) {
		return highlightController.getSecondaryHighlight(token);
	}

	public TokenHighlights getHighlights(DecompilerHighlighter highligter) {
		return highlightController.getHighlighterHighlights(highligter);
	}

	private Set<ClangDecompilerHighlighter> getSecondaryHighlihgtersByFunction(Function function) {
		return highlightController.getSecondaryHighlighters(function);
	}

	/**
	 * Removes all secondary highlights for the current function
	 *
	 * @param function the function containing the secondary highlights
	 */
	public void removeSecondaryHighlights(Function function) {
		highlightController.removeSecondaryHighlights(function);
	}

	public void removeSecondaryHighlight(ClangToken token) {
		highlightController.removeSecondaryHighlights(token);
	}

	public void addSecondaryHighlight(ClangToken token) {
		ColorProvider cp = highlightController.getRandomColorProvider();
		addSecondaryHighlight(token.getText(), cp);
	}

	public void addSecondaryHighlight(ClangToken token, Color color) {
		ColorProvider cp = t -> color;
		addSecondaryHighlight(token.getText(), cp);
	}

	private void addSecondaryHighlight(String tokenText, ColorProvider colorProvider) {
		NameTokenMatcher matcher = new NameTokenMatcher(tokenText, colorProvider);
		ClangDecompilerHighlighter highlighter = createHighlighter(matcher);
		applySecondaryHighlights(highlighter);
	}

	private void applySecondaryHighlights(ClangDecompilerHighlighter highlighter) {
		Function function = decompileData.getFunction();
		highlightController.addSecondaryHighlighter(function, highlighter);
		highlighter.applyHighlights();
	}

	private void togglePrimaryHighlight(FieldLocation location, Field field, Color highlightColor) {
		ClangToken token = ((ClangTextField) field).getToken(location);
		Supplier<List<ClangToken>> lazyTokens = () -> findTokensByName(token.getText());
		highlightController.togglePrimaryHighlights(middleMouseHighlightColor, lazyTokens);
	}

	void addHighlighterHighlights(ClangDecompilerHighlighter highlighter,
			Supplier<? extends Collection<ClangToken>> tokens, ColorProvider colorProvider) {
		highlightController.addHighlighterHighlights(highlighter, tokens, colorProvider);
	}

	void removeHighlighterHighlights(DecompilerHighlighter highlighter) {
		highlightController.removeHighlighterHighlights(highlighter);
	}

	public ClangDecompilerHighlighter createHighlighter(CTokenHighlightMatcher tm) {
		UUID uuId = UUID.randomUUID();
		String id = uuId.toString();
		return createHighlighter(id, tm);
	}

	public ClangDecompilerHighlighter createHighlighter(String id, CTokenHighlightMatcher tm) {
		ClangDecompilerHighlighter currentHighlighter = highlightersById.get(id);
		if (currentHighlighter != null) {
			currentHighlighter.dispose();
		}

		ClangDecompilerHighlighter newHighlighter = new ClangDecompilerHighlighter(id, this, tm);
		highlightersById.put(id, newHighlighter);
		highlightController.addHighlighter(newHighlighter);
		return newHighlighter;
	}

	public DecompilerHighlighter getHighlighter(String id) {
		return highlightersById.get(id);
	}

	void removeHighlighter(String id) {
		ClangDecompilerHighlighter highlighter = highlightersById.remove(id);
		highlightController.removeHighlighter(highlighter);
	}

	public void clearPrimaryHighlights() {
		highlightController.clearPrimaryHighlights();
	}

	public void addHighlights(Set<Varnode> varnodes, ColorProvider colorProvider) {
		ClangTokenGroup root = layoutController.getRoot();
		highlightController.addPrimaryHighlights(root, colorProvider);
	}

	public void addHighlights(Set<PcodeOp> ops, Color hlColor) {
		ClangTokenGroup root = layoutController.getRoot();
		highlightController.addPrimaryHighlights(root, ops, hlColor);
	}

	public void setHighlightController(ClangHighlightController highlightController) {
		if (this.highlightController != null) {
			this.highlightController.removeListener(this);
		}

		this.highlightController = ClangHighlightController.dummyIfNull(highlightController);
		highlightController.setHighlightColor(currentVariableHighlightColor);
		highlightController.addListener(this);
	}

	public ClangHighlightController getHighlightController() {
		return highlightController;
	}

	@Override
	public void tokenHighlightsChanged() {
		repaint();
	}

	/**
	 * This function is used to alert the panel that a token was renamed. If the token being renamed
	 * had a secondary highlight, we must re-apply the highlight to the new token.
	 *
	 * <p>
	 * This is not needed for highlighter service highlights, since they get called again to
	 * re-apply highlights. It is up to that highlighter to determine if highlighting still applies
	 * to the new token name. Alternatively, for secondary highlights, we know the user chose the
	 * highlight based upon name. Thus, when the name changes, we need to take action to update the
	 * secondary highlight.
	 *
	 * @param token the token being renamed
	 * @param newName the new name of the token
	 */
	public void tokenRenamed(ClangToken token, String newName) {

		Color hlColor = highlightController.getSecondaryHighlight(token);
		if (hlColor == null) {
			return; // not highlighted
		}

		// remove the old highlighter
		highlightController.removeSecondaryHighlights(token);

		controller.doWhenNotBusy(() -> {
			addSecondaryHighlight(newName, t -> hlColor);
		});
	}

	private void cloneGlobalHighlighters(DecompilerPanel sourcePanel) {

		Set<ClangDecompilerHighlighter> globalHighlighters =
			sourcePanel.highlightController.getGlobalHighlighters();
		for (ClangDecompilerHighlighter otherHighlighter : globalHighlighters) {

			ClangDecompilerHighlighter newHighlighter = otherHighlighter.clone(this);
			highlightersById.put(newHighlighter.getId(), newHighlighter);

			TokenHighlights otherHighlighterTokens =
				sourcePanel.highlightController.getHighlighterHighlights(otherHighlighter);
			if (otherHighlighterTokens == null || otherHighlighterTokens.isEmpty()) {
				// The highlighter has been created but no highlights have been applied.  It is up
				// to the client to apply the highlights. The new highlighter will respond to the
				// client request if the later apply the highlights.
				continue;
			}

			newHighlighter.applyHighlights();
		}
	}

	/**
	 * Called by the provider to clone all highlights in the source panel and apply them to this
	 * panel
	 *
	 * @param sourcePanel the panel that was cloned
	 */
	public void cloneHighlights(DecompilerPanel sourcePanel) {

		cloneGlobalHighlighters(sourcePanel);

		//
		// Keep only those secondary highlighters for the current function.  This ensures that the
		// clone will match the cloned decompiler.
		//
		Function function = decompileData.getFunction();
		Set<ClangDecompilerHighlighter> secondaryHighlighters =
			sourcePanel.getSecondaryHighlihgtersByFunction(function);

		//
		// We do NOT clone the secondary highlighters.  This allows the user the remove them
		// from the primary provider without effecting the cloned provider and vice versa.
		//
		for (ClangDecompilerHighlighter highlighter : secondaryHighlighters) {
			ClangDecompilerHighlighter newHighlighter = highlighter.copy(this);
			highlightersById.put(newHighlighter.getId(), newHighlighter);
			applySecondaryHighlights(newHighlighter);
		}
	}

//==================================================================================================
// End Highlight Methods
//==================================================================================================

	@Override
	public void setBackground(Color bg) {
		originalBackgroundColor = bg;
		if (useNonFunctionColor) {
			bg = NON_FUNCTION_BACKGROUND_COLOR_DEF;
		}
		if (fieldPanel != null) {
			fieldPanel.setBackgroundColor(bg);
		}
		super.setBackground(bg);
	}

	/**
	 * This function sets the current window display based on our display state
	 *
	 * @param decompileData the new data
	 */
	void setDecompileData(DecompileData decompileData) {
		if (layoutController == null) {
			// we've been disposed!
			return;
		}

		DecompileData oldData = this.decompileData;
		this.decompileData = decompileData;
		Function function = decompileData.getFunction();
		if (decompileData.hasDecompileResults()) {
			layoutController.buildLayouts(function, decompileData.getCCodeMarkup(), null, true);
			if (decompileData.getDebugFile() != null) {
				controller.setStatusMessage(
					"Debug file generated: " + decompileData.getDebugFile().getAbsolutePath());
			}
		}
		else {
			layoutController.buildLayouts(null, null, decompileData.getErrorMessage(), true);
		}

		setLocation(oldData, decompileData);

		decompilerHoverProvider.setProgram(decompileData.getProgram());

		// give user notice when seeing the decompile of a non-function
		useNonFunctionColor = function instanceof UndefinedFunction;
		setBackground(originalBackgroundColor);

		if (clipboard != null) {
			clipboard.selectionChanged(null);
		}

		// don't highlight search results across functions
		currentSearchLocation = null;

		reapplySecondaryHighlights();
		reapplyGlobalHighlights();
	}

	private void reapplyGlobalHighlights() {

		Function function = decompileData.getFunction();
		if (function == null) {
			return;
		}

		Set<ClangDecompilerHighlighter> globalHighlighters =
			highlightController.getGlobalHighlighters();
		for (ClangDecompilerHighlighter highlighter : globalHighlighters) {
			highlighter.clearHighlights();
			highlighter.applyHighlights();
		}
	}

	private void reapplySecondaryHighlights() {

		Function function = decompileData.getFunction();
		if (function == null) {
			return;
		}

		Set<ClangDecompilerHighlighter> secondaryHighlighters =
			getSecondaryHighlihgtersByFunction(function);
		for (ClangDecompilerHighlighter highlighter : secondaryHighlighters) {
			highlighter.clearHighlights();
			highlighter.applyHighlights();
		}
	}

	private void setLocation(DecompileData oldData, DecompileData newData) {
		Function function = oldData.getFunction();
		if (SystemUtilities.isEqual(function, newData.getFunction())) {
			return;
		}

		ProgramLocation location = newData.getLocation();
		if (location != null) {
			setLocation(location, newData.getViewerPosition());
		}
	}

	public ClangLayoutController getLayoutController() {
		return layoutController;
	}

	public boolean containsLocation(ProgramLocation location) {
		return decompileData.contains(location);
	}

	public void setLocation(ProgramLocation location, ViewerPosition viewerPosition) {
		repaint();
		if (location.getAddress() == null) {
			return;
		}

		if (viewerPosition != null) {
			fieldPanel.setViewerPosition(viewerPosition.getIndex(), viewerPosition.getXOffset(),
				viewerPosition.getYOffset());
		}

		if (location instanceof DecompilerLocation) {
			DecompilerLocation decompilerLocation = (DecompilerLocation) location;
			fieldPanel.goTo(BigInteger.valueOf(decompilerLocation.getLineNumber()), 0, 0,
				decompilerLocation.getCharPos(), false);
			return;
		}

		//
		// Try to figure out where the given location's address maps to.  If we can find the
		// line that contains the address, the go to the beginning of that line.  (We do not try
		// to go to an actual token, since multiple tokens can share an address, we woudln't know
		// which token is best.)
		//
		// Note:  at the time of this writing, not all fields have an address value.  For
		//        example, the ClangFuncNameToken, does not have an address.  (It seems that most
		//        of the tokens in the function signature do not have an address, which can
		//        probably be fixed.)   So, to deal with this oddity, we will have some special
		//        case code below.
		//
		Address address = location.getAddress();
		if (goToFunctionSignature(address)) {
			// special case: the address is at the function entry, which means we just navigate
			// to the signature
			return;
		}

		List<ClangToken> tokens =
			DecompilerUtils.getTokensFromView(layoutController.getFields(), address);
		goToBeginningOfLine(tokens);
	}

	private boolean goToFunctionSignature(Address address) {

		if (!decompileData.hasDecompileResults()) {
			return false;
		}

		Address entry = decompileData.getFunction().getEntryPoint();
		if (!entry.equals(address)) {
			return false;
		}

		List<ClangLine> lines = layoutController.getLines();
		ClangLine signatureLine = getFunctionSignatureLine(lines);
		if (signatureLine == null) {
			return false; // can happen when there is no function decompiled
		}

		// -1 since the FieldPanel is 0-based; we are 1-based
		int lineNumber = signatureLine.getLineNumber() - 1;
		fieldPanel.goTo(BigInteger.valueOf(lineNumber), 0, 0, 0, false);

		return true;
	}

	private ClangLine getFunctionSignatureLine(List<ClangLine> functionLines) {
		for (ClangLine line : functionLines) {
			List<ClangToken> tokens = line.getAllTokens();
			for (ClangToken token : tokens) {
				if (token.Parent() instanceof ClangFuncProto) {
					return line;
				}
			}
		}
		return null;
	}

	/**
	 * Put cursor on first token in the list
	 *
	 * @param tokens the tokens to search for
	 */
	private void goToBeginningOfLine(List<ClangToken> tokens) {
		if (tokens.isEmpty()) {
			return;
		}

		int firstLineNumber =
			DecompilerUtils.findIndexOfFirstField(tokens, layoutController.getFields());
		if (firstLineNumber != -1) {
			fieldPanel.goTo(BigInteger.valueOf(firstLineNumber), 0, 0, 0, false);
		}
	}

	public void goToToken(ClangToken token) {

		ClangLine line = token.getLineParent();

		int offset = 0;
		List<ClangToken> tokens = line.getAllTokens();
		for (ClangToken lineToken : tokens) {
			if (lineToken.equals(token)) {
				break;
			}
			offset += lineToken.getText().length();
		}

		// -1 since the FieldPanel is 0-based; we are 1-based
		int lineNumber = line.getLineNumber() - 1;
		int column = offset;
		FieldLocation start = getCursorPosition();

		int distance = getOffscreenDistance(lineNumber);
		if (distance == 0) {
			fieldPanel.navigateTo(lineNumber, column);
			return;
		}

		ScrollingCallback callback = new ScrollingCallback(start, lineNumber, column, distance);
		AnimationUtils.executeSwingAnimationCallback(callback);
	}

	private int getOffscreenDistance(int line) {

		AnchoredLayout start = fieldPanel.getVisibleStartLayout();
		int visibleStartLine = start.getIndex().intValue();
		if (visibleStartLine > line) {
			// the end is off the top of the screen
			return visibleStartLine - line;
		}

		AnchoredLayout end = fieldPanel.getVisibleEndLayout();
		int visibleEndLine = end.getIndex().intValue();
		if (visibleEndLine < line) {
			// the end is off the bottom of the screen
			return line - visibleEndLine;
		}

		return 0;
	}

	void setSelection(ProgramSelection selection) {
		FieldSelection fieldSelection = null;
		if (selection == null || selection.isEmpty()) {
			fieldSelection = new FieldSelection();
		}
		else {
			List<ClangToken> tokens =
				DecompilerUtils.getTokens(layoutController.getRoot(), selection);
			fieldSelection = DecompilerUtils.getFieldSelection(tokens);
		}
		fieldPanel.setSelection(fieldSelection);
	}

	public void setDecompilerHoverProvider(DecompilerHoverProvider provider) {
		if (provider == null) {
			throw new IllegalArgumentException("Cannot set the hover handler to null!");
		}

		if (decompilerHoverProvider != null) {
			if (decompilerHoverProvider.isShowing()) {
				decompilerHoverProvider.closeHover();
			}
			decompilerHoverProvider.initializeListingHoverHandler(provider);
			decompilerHoverProvider.dispose();
		}
		decompilerHoverProvider = provider;
	}

	public void dispose() {
		setDecompileData(new EmptyDecompileData("Disposed"));
		layoutController = null;
		decompilerHoverProvider.dispose();
		highlighCursorUpdater.dispose();
		highlightController.dispose();
		highlightersById.clear();
	}

	public FontMetrics getFontMetrics() {
		Font font = options.getDefaultFont();
		return super.getFontMetrics(font);
	}

	private FontMetrics getFontMetrics(DecompileOptions decompileOptions) {
		Font font = decompileOptions.getDefaultFont();
		return getFontMetrics(font);
	}

	/**
	 * Passing false signals to disallow navigating to new functions from within the panel by using
	 * the mouse.
	 *
	 * @param enabled false disabled mouse function navigation
	 */
	void setMouseNavigationEnabled(boolean enabled) {
		navitationEnabled = enabled;
	}

	@Override
	public void buttonPressed(FieldLocation location, Field field, MouseEvent ev) {
		if (!decompileData.hasDecompileResults()) {
			return;
		}

		int clickCount = ev.getClickCount();
		int buttonState = ev.getButton();

		if (buttonState == MouseEvent.BUTTON1) {
			if (DockingUtils.isControlModifier(ev) && clickCount == 2) {
				tryToGoto(location, field, ev, true);
			}
			else if (clickCount == 2) {
				tryToGoto(location, field, ev, false);
			}
			else if (DockingUtils.isControlModifier(ev) && ev.isShiftDown()) {
				controller.exportLocation();
			}
		}

		if (buttonState == middleMouseHighlightButton && clickCount == 1) {
			togglePrimaryHighlight(location, field, middleMouseHighlightColor);
		}
	}

	private void tryToGoto(FieldLocation location, Field field, MouseEvent event,
			boolean newWindow) {
		if (!navitationEnabled) {
			return;
		}

		ClangTextField textField = (ClangTextField) field;
		ClangToken token = textField.getToken(location);
		if (token instanceof ClangFuncNameToken) {
			tryGoToFunction((ClangFuncNameToken) token, newWindow);
		}
		else if (token instanceof ClangLabelToken) {
			tryGoToLabel((ClangLabelToken) token, newWindow);
		}
		else if (token instanceof ClangVariableToken) {
			tryGoToVarnode((ClangVariableToken) token, newWindow);
		}
		else if (token instanceof ClangCommentToken) {
			tryGoToComment(location, event, textField, newWindow);
		}
		else if (token instanceof ClangSyntaxToken) {
			tryGoToSyntaxToken((ClangSyntaxToken) token);
		}
	}

	private void tryGoToComment(FieldLocation location, MouseEvent event, ClangTextField textField,
			boolean newWindow) {

		// comments may use annotations; tell the annotation it was clicked
		FieldElement clickedElement = textField.getClickedObject(location);
		if (clickedElement instanceof AnnotatedTextFieldElement) {
			AnnotatedTextFieldElement annotation = (AnnotatedTextFieldElement) clickedElement;
			controller.annotationClicked(annotation, event, newWindow);
			return;
		}

		String text = textField.getText();
		String word = StringUtilities.findWord(text, location.col);
		tryGoToScalar(word, newWindow);
	}

	private void tryGoToFunction(ClangFuncNameToken functionToken, boolean newWindow) {
		Function function = DecompilerUtils.getFunction(controller.getProgram(), functionToken);
		if (function != null) {
			controller.goToFunction(function, newWindow);
			return;
		}

		// TODO no idea what this is supposed to be handling...someone doc this please
//		String labelName = functionToken.getText();
//		if (labelName.startsWith("func_0x")) {
//			try {
//				Address addr =
//					decompileData.getFunction().getEntryPoint().getAddress(labelName.substring(7));
//				controller.goToAddress(addr, newWindow);
//			}
//			catch (AddressFormatException e) {
//				controller.goToLabel(labelName, newWindow);
//			}
//		}
	}

	private void tryGoToLabel(ClangLabelToken token, boolean newWindow) {
		ClangNode node = token.Parent();
		if (node instanceof ClangStatement) {
			// check for a goto label
			ClangTokenGroup root = layoutController.getRoot();
			ClangLabelToken destination = DecompilerUtils.getGoToTargetToken(root, token);
			if (destination != null) {
				goToToken(destination);
				return;
			}
		}

		Address addr = token.getMinAddress();
		controller.goToAddress(addr, newWindow);
	}

	private void tryGoToSyntaxToken(ClangSyntaxToken token) {

		if (DecompilerUtils.isBrace(token)) {
			ClangSyntaxToken otherBrace = DecompilerUtils.getMatchingBrace(token);
			if (otherBrace != null) {
				goToToken(otherBrace);
			}
		}
	}

	private void tryGoToVarnode(ClangVariableToken token, boolean newWindow) {
		Varnode vn = token.getVarnode();
		if (vn == null) {
			PcodeOp op = token.getPcodeOp();
			if (op == null) {
				return;
			}
			int operation = op.getOpcode();
			if (!(operation == PcodeOp.PTRSUB || operation == PcodeOp.PTRADD)) {
				return;
			}
			vn = op.getInput(1);
			if (vn == null) {
				return;
			}

		}
		HighVariable highVar = vn.getHigh();
		if (highVar instanceof HighGlobal) {
			vn = highVar.getRepresentative();
		}
		if (vn.isAddress()) {
			Address addr = vn.getAddress();
			if (addr.isMemoryAddress()) {
				controller.goToAddress(vn.getAddress(), newWindow);
			}
		}
		else if (vn.isConstant()) {
			controller.goToScalar(vn.getOffset(), newWindow);
		}
	}

	private void tryGoToScalar(String text, boolean newWindow) {
		if (text.startsWith("0x")) {
			text = text.substring(2);
		}
		else if (text.startsWith("(") && text.endsWith(")")) {
			int commaIx = text.indexOf(",0x");
			if (commaIx < 2) {
				return;
			}
			String spaceName = text.substring(1, commaIx);
			String offsetStr = text.substring(commaIx + 3, text.length() - 1);
			try {
				AddressSpace space =
					decompileData.getProgram().getAddressFactory().getAddressSpace(spaceName);
				if (space == null) {
					return;
				}
				Address addr = space.getAddress(NumericUtilities.parseHexLong(offsetStr), true);
				controller.goToAddress(addr, newWindow);
			}
			catch (AddressOutOfBoundsException e) {
				// give-up
			}
			return;
		}
		try {
			long value = NumericUtilities.parseHexLong(text);
			controller.goToScalar(value, newWindow);
		}
		catch (NumberFormatException e) {
			return; // give up
		}
	}

	Program getProgram() {
		return decompileData.getProgram();
	}

	public ProgramLocation getCurrentLocation() {
		if (!decompileData.hasDecompileResults()) {
			return null;
		}
		Field currentField = fieldPanel.getCurrentField();
		FieldLocation cursorPosition = fieldPanel.getCursorLocation();
		return getProgramLocation(currentField, cursorPosition);
	}

	@Override
	public void fieldLocationChanged(FieldLocation location, Field field, EventTrigger trigger) {
		if (!decompileData.hasDecompileResults()) {
			return;
		}

		pendingHighlightUpdate = new PendingHighlightUpdate(location, field, trigger);
		highlighCursorUpdater.update();

		if (!(field instanceof ClangTextField)) {
			return;
		}

		ClangToken tok = ((ClangTextField) field).getToken(location);
		if (tok == null) {
			return;
		}

		// only broadcast when the user is clicking around
		if (trigger == EventTrigger.GUI_ACTION) {
			ProgramLocation programLocation = getProgramLocation(field, location);
			if (programLocation != null) {
				controller.locationChanged(programLocation);
			}
		}
	}

	@Override
	public void selectionChanged(FieldSelection selection, EventTrigger trigger) {
		if (clipboard != null) {
			clipboard.selectionChanged(selection);
		}
		if (!decompileData.hasDecompileResults()) {
			return;
		}
		if (trigger != EventTrigger.API_CALL) {
			Program program = decompileData.getProgram();
			Field[] lines = layoutController.getFields();
			List<ClangToken> tokenList = DecompilerUtils.getTokensInSelection(selection, lines);
			AddressSpace functionSpace = decompileData.getFunctionSpace();
			AddressSet addrset =
				DecompilerUtils.findClosestAddressSet(program, functionSpace, tokenList);
			ProgramSelection programSelection = new ProgramSelection(addrset);
			controller.selectionChanged(programSelection);
		}
	}

	@Override
	public void layoutsChanged(List<AnchoredLayout> layouts) {
		pixmap.layoutsChanged(layouts);
		for (DecompilerMarginProvider element : marginProviders) {
			element.setProgram(getProgram(), layoutController, pixmap);
		}
	}

	private ProgramLocation getProgramLocation(Field field, FieldLocation location) {
		if (!(field instanceof ClangTextField)) {
			return null;
		}
		ClangToken token = ((ClangTextField) field).getToken(location);
		if (token == null) {
			return null;
		}
		Address address = DecompilerUtils.getClosestAddress(getProgram(), token);
		if (address == null) {
			address = DecompilerUtils.findAddressBefore(layoutController.getFields(), token);
		}
		if (address == null) {
			address = decompileData.getFunction().getEntryPoint();
		}

		return new DecompilerLocation(decompileData.getProgram(), address,
			decompileData.getFunction().getEntryPoint(), decompileData.getDecompileResults(), token,
			location.getIndex().intValue(), location.col);
	}

//==================================================================================================
// Search Methods
//==================================================================================================

	public SearchLocation searchText(String text, FieldLocation startLocation,
			boolean forwardDirection) {
		return layoutController.findNextTokenForSearch(text, startLocation, forwardDirection);
	}

	public SearchLocation searchTextRegex(String text, FieldLocation startLocation,
			boolean forwardDirection) {
		return layoutController.findNextTokenForSearchRegex(text, startLocation, forwardDirection);
	}

	public void setSearchResults(SearchLocation searchLocation) {
		currentSearchLocation = searchLocation;
		repaint();
	}

	public FieldBasedSearchLocation getSearchResults() {
		return (FieldBasedSearchLocation) currentSearchLocation;
	}

//==================================================================================================
// End Search Methods
//==================================================================================================

	public Color getCurrentVariableHighlightColor() {
		return currentVariableHighlightColor;
	}

	public Color getMiddleMouseHighlightColor() {
		return middleMouseHighlightColor;
	}

	/**
	 * The color used in a primary highlight to mark the token that was clicked. This is used in
	 * 'slice' actions to mark the source of the slice.
	 *
	 * @return the color
	 */
	public Color getSpecialHighlightColor() {
		return SPECIAL_COLOR_DEF;
	}

	public String getHighlightedText() {
		ClangToken token = highlightController.getHighlightedToken();
		if (token == null) {
			return null;
		}
		if (token instanceof ClangCommentToken) {
			return null; // comments are not single words that get highlighted
		}
		return token.getText();
	}

	public String getTextUnderCursor() {

		FieldLocation location = fieldPanel.getCursorLocation();
		ClangTextField textField = (ClangTextField) fieldPanel.getCurrentField();
		if (textField == null) {
			return null;
		}

		ClangToken token = textField.getToken(location);
		if (!(token instanceof ClangCommentToken)) {
			return token.getText(); // non-comment tokens are not multi-word; use the token's text
		}

		FieldElement clickedElement = textField.getClickedObject(location);
		if (clickedElement instanceof AnnotatedTextFieldElement) {
			AnnotatedTextFieldElement annotation = (AnnotatedTextFieldElement) clickedElement;
			return annotation.getDisplayString();
		}

		String text = textField.getText();
		return StringUtilities.findWord(text, location.col);
	}

	public String getSelectedText() {
		FieldSelection selection = fieldPanel.getSelection();
		if (selection.isEmpty()) {
			return null;
		}

		return FieldSelectionHelper.getFieldSelectionText(selection, fieldPanel);
	}

	public FieldLocation getCursorPosition() {
		return fieldPanel.getCursorLocation();
	}

	public void setCursorPosition(FieldLocation fieldLocation) {
		fieldPanel.setCursorPosition(fieldLocation.getIndex(), fieldLocation.getFieldNum(),
			fieldLocation.getRow(), fieldLocation.getCol());
		fieldPanel.scrollToCursor();
	}

	/**
	 * Returns a single selected token; null if there is no selection or multiple tokens selected.
	 *
	 * @return a single selected token; null if there is no selection or multiple tokens selected.
	 */
	public ClangToken getSelectedToken() {
		FieldSelection selection = fieldPanel.getSelection();
		if (selection.isEmpty()) {
			return null;
		}

		Field[] lines = layoutController.getFields();
		List<ClangToken> tokens = DecompilerUtils.getTokensInSelection(selection, lines);

		long count = tokens.stream().filter(t -> !t.getText().trim().isEmpty()).count();
		if (count == 1) {
			return tokens.get(0);
		}
		return null;
	}

	public ClangToken getTokenAtCursor() {
		FieldLocation cursorPosition = fieldPanel.getCursorLocation();
		Field field = fieldPanel.getCurrentField();
		if (field == null) {
			return null;
		}
		return ((ClangTextField) field).getToken(cursorPosition);
	}

	/**
	 * Get the line number for the given y position, relative to the scroll panel
	 *
	 * <p>
	 * If the y position is below all the lines, the last line is returned.
	 *
	 * @param y the y position
	 * @return the line number, or 0 if not applicable
	 */
	public int getLineNumber(int y) {
		return pixmap.getIndex(y).intValue() + 1;
	}

	public DecompileOptions getOptions() {
		return options;
	}

	public void addHoverService(DecompilerHoverService hoverService) {
		decompilerHoverProvider.addHoverService(hoverService);
	}

	public void removeHoverService(DecompilerHoverService hoverService) {
		decompilerHoverProvider.removeHoverService(hoverService);
	}

	public void setHoverMode(boolean enabled) {
		decompilerHoverProvider.setHoverEnabled(enabled);
		if (enabled) {
			fieldPanel.setHoverProvider(decompilerHoverProvider);
		}
		else {
			fieldPanel.setHoverProvider(null);
		}
	}

	public boolean isHoverShowing() {
		return decompilerHoverProvider.isShowing();
	}

	public List<ClangToken> findTokensByName(String name) {
		List<ClangToken> tokens = new ArrayList<>();
		doFindTokensByName(tokens, layoutController.getRoot(), name);
		return tokens;
	}

	private void doFindTokensByName(List<ClangToken> tokens, ClangTokenGroup group, String name) {

		for (int i = 0; i < group.numChildren(); ++i) {
			ClangNode child = group.Child(i);
			if (child instanceof ClangTokenGroup) {
				doFindTokensByName(tokens, (ClangTokenGroup) child, name);
			}
			else if (child instanceof ClangToken) {
				ClangToken token = (ClangToken) child;
				if (name.equals(token.getText())) {
					tokens.add(token);
				}
			}
		}
	}

	public ViewerPosition getViewerPosition() {
		return fieldPanel.getViewerPosition();
	}

	public void setViewerPosition(ViewerPosition viewerPosition) {
		fieldPanel.setViewerPosition(viewerPosition.getIndex(), viewerPosition.getXOffset(),
			viewerPosition.getYOffset());
	}

	@Override
	public void requestFocus() {
		fieldPanel.requestFocus();
	}

	public void selectAll(EventTrigger trigger) {
		BigInteger numIndexes = layoutController.getNumIndexes();
		FieldSelection selection = new FieldSelection();
		selection.addRange(BigInteger.ZERO, numIndexes);
		fieldPanel.setSelection(selection, trigger);
	}

	public void optionsChanged(DecompileOptions decompilerOptions) {
		setBackground(decompilerOptions.getBackgroundColor());
		currentVariableHighlightColor = options.getCurrentVariableHighlightColor();
		middleMouseHighlightColor = decompilerOptions.getMiddleMouseHighlightColor();
		middleMouseHighlightButton = decompilerOptions.getMiddleMouseHighlightButton();
		searchHighlightColor = decompilerOptions.getSearchHighlightColor();

		highlightController.setHighlightColor(currentVariableHighlightColor);

		if (options.isDisplayLineNumbers()) {
			if (lineNumbersMargin == null) {
				addMarginProvider(lineNumbersMargin = new LineNumberDecompilerMarginProvider());
			}
		}
		else {
			if (lineNumbersMargin != null) {
				removeMarginProvider(lineNumbersMargin);
				lineNumbersMargin = null;
			}
		}

		for (DecompilerMarginProvider element : marginProviders) {
			element.setOptions(options);
		}
	}

	public void addMarginProvider(DecompilerMarginProvider provider) {
		marginProviders.add(0, provider);
		provider.setOptions(options);
		provider.setProgram(getProgram(), layoutController, pixmap);
		buildPanels();
	}

	public void removeMarginProvider(DecompilerMarginProvider provider) {
		marginProviders.remove(provider);
		buildPanels();
	}

	private void buildPanels() {
		removeAll();
		add(buildLeftComponent(), BorderLayout.WEST);
		add(scroller, BorderLayout.CENTER);
		add(taskMonitorComponent, BorderLayout.SOUTH);
	}

	private JComponent buildLeftComponent() {
		JPanel leftPanel = new JPanel(new ScrollpaneAlignedHorizontalLayout(scroller));
		for (DecompilerMarginProvider marginProvider : marginProviders) {
			leftPanel.add(marginProvider.getComponent());
		}
		return leftPanel;
	}

//==================================================================================================
// Inner Classes
//==================================================================================================

	private class SearchHighlightFactory implements FieldHighlightFactory {

		@Override
		public Highlight[] createHighlights(Field field, String text, int cursorTextOffset) {
			if (currentSearchLocation == null) {
				return new Highlight[0];
			}

			ClangTextField cField = (ClangTextField) field;
			int highlightLine = cField.getLineNumber();

			FieldLocation searchCursorLocation =
				((FieldBasedSearchLocation) currentSearchLocation).getFieldLocation();
			int searchLineNumber = searchCursorLocation.getIndex().intValue() + 1;
			if (highlightLine != searchLineNumber) {
				// only highlight the match on the actual line
				return new Highlight[0];
			}

			return new Highlight[] { new Highlight(currentSearchLocation.getStartIndexInclusive(),
				currentSearchLocation.getEndIndexInclusive(), searchHighlightColor) };
		}
	}

	/**
	 * A simple class that handles the animators callback to scroll the display
	 */
	private class ScrollingCallback implements SwingAnimationCallback {

		private int startLine;
		private int endLine;
		private int endColumn;
		private int duration;

		ScrollingCallback(FieldLocation start, int endLineNumber, int endColumn, int distance) {
			this.startLine = start.getIndex().intValue();
			this.endLine = endLineNumber;
			this.endColumn = endColumn;

			// have things nearby execute more quickly so users don't wait needlessly
			double rate = Math.pow(distance, .8);
			int ms = (int) rate * 100;
			this.duration = Math.min(1000, ms);
		}

		@Override
		public int getDuration() {
			return duration;
		}

		@Override
		public void progress(double percentComplete) {

			int length = Math.abs(endLine - startLine);
			long offset = Math.round(length * percentComplete);
			int current = 0;
			if (startLine > endLine) {
				// backwards
				current = (int) (startLine - offset);
			}
			else {
				current = (int) (startLine + offset);
			}

			FieldLocation location = new FieldLocation(BigInteger.valueOf(current));
			fieldPanel.scrollTo(location);
		}

		@Override
		public void done() {
			fieldPanel.goTo(BigInteger.valueOf(endLine), 0, 0, endColumn, false);
		}
	}

	private class DecompilerFieldPanel extends FieldPanel {

		public DecompilerFieldPanel(LayoutModel model) {
<<<<<<< HEAD
			super(model);
=======
			super(model, "Decompiler");
			// In the decompiler each field represents a line, so make the field description
			// simply be the line number
			setFieldDescriptionProvider((l, f) -> {
				if (f == null) {
					return null;
				}
				return "line " + (l.getIndex().intValue() + 1);
			});
>>>>>>> ef3e74b6
		}

		/**
		 * Moves this field panel to the given line and column. Further, this navigation will fire
		 * an event to the rest of the tool. (This is in contrast to a field panel
		 * <code>goTo</code>, which we use to simply move the cursor, but not trigger an tool-level
		 * navigation event.)
		 *
		 * @param lineNumber the line number
		 * @param column the column within the line
		 */
		void navigateTo(int lineNumber, int column) {
			fieldPanel.goTo(BigInteger.valueOf(lineNumber), 0, 0, column, false,
				EventTrigger.GUI_ACTION);
		}
	}

	/**
	 * A class to track pending location updates. This allows us to buffer updates, only sending the
	 * last one received.
	 */
	private class PendingHighlightUpdate {

		private FieldLocation location;
		private Field field;
		private EventTrigger trigger;
		private long updateId;

		PendingHighlightUpdate(FieldLocation location, Field field, EventTrigger trigger) {
			this.location = location;
			this.field = field;
			this.trigger = trigger;
			this.updateId = highlightController.getUpdateId();
		}

		void doUpdate() {

			// Note: don't send this buffered cursor change highlight if some other highlight
			//       has been applied.  Otherwise, this highlight would overwrite the last
			//       applied highlight.
			long lastUpdateId = highlightController.getUpdateId();
			if (updateId == lastUpdateId) {
				highlightController.fieldLocationChanged(location, field, trigger);
			}
		}
	}
}<|MERGE_RESOLUTION|>--- conflicted
+++ resolved
@@ -125,7 +125,7 @@
 		fieldPanel.addFieldMouseListener(this);
 		fieldPanel.addFieldLocationListener(this);
 		fieldPanel.addLayoutListener(this);
-
+		
 		fieldPanel.setName("Decompiler View");
 		fieldPanel.getAccessibleContext().setAccessibleName("Decompiler View");
 
@@ -1310,19 +1310,7 @@
 	private class DecompilerFieldPanel extends FieldPanel {
 
 		public DecompilerFieldPanel(LayoutModel model) {
-<<<<<<< HEAD
 			super(model);
-=======
-			super(model, "Decompiler");
-			// In the decompiler each field represents a line, so make the field description
-			// simply be the line number
-			setFieldDescriptionProvider((l, f) -> {
-				if (f == null) {
-					return null;
-				}
-				return "line " + (l.getIndex().intValue() + 1);
-			});
->>>>>>> ef3e74b6
 		}
 
 		/**
