--- conflicted
+++ resolved
@@ -1,5 +1,3 @@
-<<<<<<< HEAD
-=======
 ## ###
 # IP: GHIDRA
 #
@@ -15,8 +13,6 @@
 # See the License for the specific language governing permissions and
 # limitations under the License.
 ##
-#@timeout 60000
->>>>>>> 2e0e64b7
 #@title gdb + gdbserver via ssh
 #@image-opt arg:1
 #@desc <html><body width="300px">
